# from typing import TYPE_CHECKING
#
# if TYPE_CHECKING:
#     from conan.playground.structure_optimizer import OptimizationConfig, StructureOptimizer
import copy
import math
import random

# import time
import warnings
from abc import ABC, abstractmethod
from collections import defaultdict, namedtuple
from dataclasses import dataclass, field
from math import cos, pi, sin
from pathlib import Path
from typing import Dict, List, Optional, Set, Tuple, Union

import networkx as nx
import numpy as np
import pandas as pd
from matplotlib import pyplot as plt
from mpl_toolkits.mplot3d.art3d import Line3DCollection
from networkx.utils import pairwise
from scipy.optimize import minimize
from tqdm import tqdm

from conan.playground.graph_utils import (
    NitrogenSpecies,
    NitrogenSpeciesProperties,
    Position,
    create_position,
    get_color,
    get_neighbors_via_edges,
    minimum_image_distance,
    minimum_image_distance_vectorized,
    write_xyz,
)
from conan.playground.structure_optimizer import OptimizationConfig, StructureOptimizer

# Define a namedtuple for structural components
# This namedtuple will be used to store the atom(s) around which the doping structure is built and its/their neighbors
StructuralComponents = namedtuple("StructuralComponents", ["structure_building_atoms", "structure_building_neighbors"])


class AtomLabeler:
    def __init__(self, graph: nx.Graph, doping_structures: Optional["DopingStructureCollection"] = None):
        self.graph = graph
        """The networkx graph representing the structure of the material (e.g., graphene sheet)."""
        self.doping_structures = doping_structures
        """The collection of doping structures within the structure."""

    def label_atoms(self):
        """
        Label the atoms in the graphene structure based on their doping species and local environment.

        This method assigns labels to atoms based on the doping structures they belong to and their immediate
        environment.
        Atoms that are part of a doping structure get labeled according to their specific nitrogen or carbon species.
        In each doping cycle, the neighboring atoms of a C atom that are also within a cycle are also specified (_CC or
        _CN), as well as a graphitic-N neighbor outside the cycle, if present (_G).
        All other carbon atoms are labeled as "CG" for standard graphene carbon.

        In other words:
        Atoms in the same symmetrically equivalent environment get the same label, while those in different
        environments are labeled differently.
        """
        if not self.doping_structures:
            # Label all atoms as "CG" if there are no doping structures
            for node in self.graph.nodes:
                self.graph.nodes[node]["label"] = "CG"
            return

        # Loop through each doping structure and label the atoms
        for structure in self.doping_structures.structures:
            species = structure.species  # Get the nitrogen species (e.g., PYRIDINIC_1, PYRIDINIC_2, etc.)

            # Determine the appropriate labels for nitrogen and carbon atoms within the doping structure
            if species == NitrogenSpecies.GRAPHITIC:
                nitrogen_label = "NG"
                # Label nitrogen atom in GRAPHITIC species
                for atom in structure.nitrogen_atoms:
                    self.graph.nodes[atom]["label"] = nitrogen_label
            else:
                # For pyridinic species, use NP1, NP2, NP3, NP4 for nitrogen, and CP1, CP2, CP3, CP4 for carbon
                nitrogen_label = f"NP{species.value[-1]}"
                carbon_label_base = f"CP{species.value[-1]}"

                # Label nitrogen atoms within the doping structure
                for atom in structure.nitrogen_atoms:
                    self.graph.nodes[atom]["label"] = nitrogen_label

                # Label carbon atoms in the cycle of the doping structure
                for atom in structure.cycle:
                    if atom not in structure.nitrogen_atoms:
                        # Efficient one-liner to assign the label based on neighbors
                        cycle_neighbors = structure.subgraph.neighbors(atom)
                        self.graph.nodes[atom]["label"] = (
                            f"{carbon_label_base}_CC"
                            if all(self.graph.nodes[n]["element"] == "C" for n in cycle_neighbors)
                            else f"{carbon_label_base}_CN"
                        )

                        # Check for additional cases where a neighboring atom is Graphitic-N
                        neighbors = self.graph.neighbors(atom)
                        if any(
                            self.graph.nodes[n].get("nitrogen_species") == NitrogenSpecies.GRAPHITIC for n in neighbors
                        ):
                            self.graph.nodes[atom]["label"] += "_G"

        # Label remaining carbon atoms as "CG"
        for node in self.graph.nodes:
            if "label" not in self.graph.nodes[node]:  # If the node hasn't been labeled yet
                self.graph.nodes[node]["label"] = "CG"


@dataclass
class DopingStructure:
    """
    Represents a doping structure within the graphene sheet.

    Attributes
    ----------
    species : NitrogenSpecies
        The type of nitrogen doping.
    structural_components : StructuralComponents[List[int], List[int]]
        The structural components of the doping structure. This includes:
        - structure_building_atoms: List of atom IDs that form the structure. In case of graphitic doping, this list
        contains the atom IDs of the atoms that will be changed to nitrogen atoms. In case of pyridinic doping, this
        list contains the atom IDs of the atoms that will be removed to form the pyridinic structure.
        - structure_building_neighbors: List of neighbor atom IDs for the structure building atoms. Some (or all) of
        these neighbors will be replaced by nitrogen atoms to form the respective doping structure.
    nitrogen_atoms : List[int]
        List of atoms that are replaced by nitrogen atoms to form the doping structure.
    cycle : Optional[List[int]]
        List of atom IDs forming the cycle of the doping structure (this is only relevant for pyridinic doping).
    neighboring_atoms : Optional[List[int]]
        List of atom IDs neighboring the cycle of the doping structure (this is only relevant for pyridinic doping).
    subgraph : Optional[nx.Graph]
        The subgraph containing the doping structure.
    additional_edge : Optional[Tuple[int, int]]
        An additional edge added to the doping structure, needed for PYRIDINIC_1 doping.
    """

    species: NitrogenSpecies
    structural_components: StructuralComponents[List[int], List[int]]
    nitrogen_atoms: List[int]
    cycle: Optional[List[int]] = field(default=None)
    neighboring_atoms: Optional[List[int]] = field(default=None)
    subgraph: Optional[nx.Graph] = field(default=None)
    additional_edge: Optional[Tuple[int, int]] = field(default=None)

    @classmethod
    def create_structure(
        cls,
        structure: "MaterialStructure",
        species: NitrogenSpecies,
        structural_components: StructuralComponents[List[int], List[int]],
        start_node: Optional[int] = None,
    ):
        """
        Create a doping structure within the graphene sheet.

        This method creates a doping structure by detecting the cycle in the graph that includes the
        structure-building neighbors, ordering the cycle, adding any necessary edges, and identifying
        neighboring atoms of the cycle.

        Parameters
        ----------
        structure : MaterialStructure
            The carbon structure used for doping (e.g., GrapheneSheet, CNT, ...).
        species : NitrogenSpecies
            The type of nitrogen doping.
        structural_components : StructuralComponents[List[int], List[int]]
            The structural components of the doping structure.
        start_node : Optional[int], optional
            The start node for ordering the cycle. Default is None.

        Returns
        -------
        DopingStructure
            The created doping structure.
        """

        graph = structure.graph

        # Detect the cycle and create the subgraph
        cycle, subgraph = cls._detect_cycle_and_subgraph(graph, structural_components.structure_building_neighbors)

        # Order the cycle
        ordered_cycle = cls._order_cycle(subgraph, cycle, species, start_node)

        # Add edge if needed (only for PYRIDINIC_1 doping)
        additional_edge = None
        if species == NitrogenSpecies.PYRIDINIC_1:
            additional_edge = cls._add_additional_edge(
                structure, subgraph, structural_components.structure_building_neighbors, start_node
            )

        # Identify nitrogen atoms in the ordered cycle
        nitrogen_atoms = [node for node in ordered_cycle if graph.nodes[node]["element"] == "N"]

        # Identify and order neighboring atoms
        neighboring_atoms = cls._get_ordered_neighboring_atoms(graph, ordered_cycle)

        # Create and return the DopingStructure instance
        return cls(
            species=species,
            structural_components=structural_components,
            nitrogen_atoms=nitrogen_atoms,
            cycle=ordered_cycle,
            neighboring_atoms=neighboring_atoms,
            subgraph=subgraph,
            additional_edge=additional_edge,
        )

    @staticmethod
    def _detect_cycle_and_subgraph(graph: nx.Graph, neighbors: List[int]) -> Tuple[List[int], nx.Graph]:
        """
        Detect the cycle including the given neighbors and create the corresponding subgraph.

        Parameters
        ----------
        graph: nx.Graph
            The graph containing the cycle.
        neighbors : List[int]
            List of neighbor atom IDs.

        Returns
        -------
        Tuple[List[int], nx.Graph]
            The detected cycle and the subgraph containing the cycle.
        """

        # Find the shortest cycle that includes all the given neighbors
        cycle = DopingStructure._find_min_cycle_including_neighbors(graph, neighbors)

        # Create a subgraph from the detected cycle
        subgraph = graph.subgraph(cycle).copy()

        # Return the cycle and the corresponding subgraph
        return cycle, subgraph

    @staticmethod
    def _add_additional_edge(
        structure: "MaterialStructure", subgraph: nx.Graph, neighbors: List[int], start_node: int
    ) -> Tuple[int, int]:
        """
        Add an edge between neighbors if the nitrogen species is PYRIDINIC_1.

        Parameters
        ----------
        structure : MaterialStructure
            The carbon structure used for doping (e.g., GrapheneSheet, CNT, ...).
        subgraph : nx.Graph
            The subgraph containing the cycle.
        neighbors : List[int]
            List of neighbor atom IDs.
        start_node: int
            The start node ID.

        Returns
        -------
        Tuple[int, int]
            The nodes between which the additional edge was added.
        """

        graph = structure.graph

        # Remove the start node from the list of neighbors to get the two neighbors to connect
        neighbors.remove(start_node)

        # Get the positions of the two remaining neighbors
        pos1 = graph.nodes[neighbors[0]]["position"]
        pos2 = graph.nodes[neighbors[1]]["position"]

        if isinstance(structure, GrapheneSheet):
            # Calculate the box size for periodic boundary conditions
            box_size = (
                structure.actual_sheet_width + structure.c_c_bond_distance,
                structure.actual_sheet_height + structure.cc_y_distance,
                0.0,
            )

            # Calculate the bond length between the two neighbors considering minimum image distance
            bond_length, _ = minimum_image_distance(pos1, pos2, box_size)

            # Add the edge to the main graph and the subgraph with the bond length
            graph.add_edge(neighbors[0], neighbors[1], bond_length=bond_length)
            subgraph.add_edge(neighbors[0], neighbors[1], bond_length=bond_length)
        else:
            # ToDo: If the position adjustment is then also to be performed for the 3D structures, an alternative for
            #  the 'minimum_image_distance' function must be found here in order to calculate the bond_length for
            #  structures that are connected via the periodic edges
            # For CNT or other 3D structures, add the edge without bond length calculation
            graph.add_edge(neighbors[0], neighbors[1])
            subgraph.add_edge(neighbors[0], neighbors[1])

        # Return the nodes between which the edge was added
        return neighbors[0], neighbors[1]

    @staticmethod
    def _order_cycle(
        subgraph: nx.Graph, cycle: List[int], species: NitrogenSpecies, start_node: Optional[int] = None
    ) -> List[int]:
        """
        Order the nodes in the cycle starting from a specified node or a suitable node based on the nitrogen species.

        Parameters
        ----------
        subgraph : nx.Graph
            The subgraph containing the cycle.
        cycle : List[int]
            List of atom IDs forming the cycle.
        species : NitrogenSpecies
            The nitrogen doping species.
        start_node : Optional[int], optional
            The start node ID. If None, a suitable start node will be determined based on the nitrogen species.

        Returns
        -------
        List[int]
            The ordered list of nodes in the cycle.
        """

        if start_node is None:
            # If no start node is provided, find a suitable starting node based on the nitrogen species
            start_node = DopingStructure._find_start_node(subgraph, species)

        # Initialize the list to store the ordered cycle and a set to track visited nodes
        ordered_cycle = []
        current_node = start_node
        visited = set()

        # Continue ordering nodes until all nodes in the cycle are included
        while len(ordered_cycle) < len(cycle):
            # Add the current node to the ordered list and mark it as visited
            ordered_cycle.append(current_node)
            visited.add(current_node)

            # Find the neighbors of the current node that are in the cycle and not yet visited
            neighbors = [node for node in subgraph.neighbors(current_node) if node not in visited]

            # If there are unvisited neighbors, move to the next neighbor; otherwise, break the loop
            if neighbors:
                current_node = neighbors[0]
            else:
                break
        return ordered_cycle

    @staticmethod
    def _find_min_cycle_including_neighbors(graph: nx.Graph, neighbors: List[int]) -> List[int]:
        """
        Find the shortest cycle in the graph that includes all the given neighbors.

        This method uses an iterative approach to expand the subgraph starting from the given neighbors. In each
        iteration, it expands the subgraph by adding edges of the current nodes until a cycle containing all neighbors
        is found. The cycle detection is done using the `cycle_basis` method, which is efficient for small subgraphs
        that are incrementally expanded.

        Parameters
        ----------
        graph: nx.Graph
            The whole graphene sheet graph.
        neighbors : List[int]
            A list of nodes that should be included in the cycle.

        Returns
        -------
        List[int]
            The shortest cycle that includes all the given neighbors, if such a cycle exists. Otherwise, an empty list.
        """

        # Initialize the subgraph with the neighbors
        subgraph = nx.Graph()
        subgraph.add_nodes_from(neighbors)

        # Add edges from each neighbor to the subgraph
        for node in neighbors:
            subgraph.add_edges_from(graph.edges(node))

        # Keep track of visited edges to avoid unwanted cycles
        visited_edges: Set[Tuple[int, int]] = set(subgraph.edges)

        # Expand the subgraph until the cycle is found
        while True:
            # Find all cycles in the current subgraph
            cycles: List[List[int]] = list(nx.cycle_basis(subgraph))
            for cycle in cycles:
                # Check if the current cycle includes all the neighbors
                if all(neighbor in cycle for neighbor in neighbors):
                    return cycle

            # If no cycle is found, expand the subgraph by adding neighbors of the current subgraph
            new_edges: Set[Tuple[int, int]] = set()
            for node in subgraph.nodes:
                new_edges.update(graph.edges(node))

            # Only add new edges that haven't been visited
            new_edges.difference_update(visited_edges)
            if not new_edges:
                return []

            # Add the new edges to the subgraph and update the visited edges
            subgraph.add_edges_from(new_edges)
            visited_edges.update(new_edges)

    @staticmethod
    def _find_start_node(subgraph: nx.Graph, species: NitrogenSpecies) -> int:
        """
        Find a suitable starting node for a given cycle based on the nitrogen species. The starting node is used to
        ensure a consistent iteration order through the cycle, matching the bond lengths and angles correctly.

        Parameters
        ----------
        subgraph : nx.Graph
            The graph containing the cycle.
        species : NitrogenSpecies
            The nitrogen doping species that was inserted for the cycle.

        Returns
        -------
        int
            The starting node ID.

        Raises
        ------
        ValueError
            If no suitable starting node is found in the cycle.
        """

        start_node = None
        if species in {NitrogenSpecies.PYRIDINIC_4, NitrogenSpecies.PYRIDINIC_3}:
            # Find the starting node that has no "N" neighbors within the cycle and is not "N" itself
            for node in subgraph.nodes:
                # Skip the node if it is already a nitrogen atom
                if subgraph.nodes[node]["element"] == "N":
                    continue
                # Get the neighbors of the current node
                neighbors = get_neighbors_via_edges(subgraph, node)
                # Check if none of the neighbors of the node are nitrogen atoms, provided the neighbor is within the
                # cycle
                if all(subgraph.nodes[neighbor]["element"] != "N" for neighbor in neighbors):
                    # If the current node meets all conditions, set it as the start node
                    start_node = node
                    break
        # Raise an error if no suitable start node is found
        if start_node is None:
            raise ValueError("No suitable starting node found in the subgraph.")
        return start_node

    @staticmethod
    def _get_ordered_neighboring_atoms(graph: nx.Graph, ordered_cycle: List[int]) -> List[int]:
        """
        Identify and order neighboring atoms connected to the cycle but not part of it.

        Parameters
        ----------
        graph : nx.Graph
            The main graph containing the structure.
        ordered_cycle : List[int]
            The list of atom IDs forming the ordered cycle.

        Returns
        -------
        List[int]
            The list of neighboring atom IDs ordered based on their connection to the ordered cycle.
        """
        neighboring_atoms = []
        for node in ordered_cycle:
            # Get the neighbor of the node that is not in the cycle
            neighbor_without_cycle = [neighbor for neighbor in graph.neighbors(node) if neighbor not in ordered_cycle]
            neighboring_atoms.extend(neighbor_without_cycle)
        return neighboring_atoms


@dataclass
class DopingStructureCollection:
    """
    Manages a collection of doping structures within the graphene sheet.

    Attributes
    ----------
    structures : List[DopingStructure]
        List of doping structures that are added to the collection.
    chosen_atoms : Dict[NitrogenSpecies, List[int]]
        Dictionary mapping nitrogen species to lists of chosen atom IDs. This is used to keep track of atoms that have
        already been chosen for doping (i.e., replaced by nitrogen atoms) to track the percentage of doping for each
        species.
    """

    structures: List[DopingStructure] = field(default_factory=list)
    chosen_atoms: Dict[NitrogenSpecies, List[int]] = field(default_factory=lambda: defaultdict(list))

    def add_structure(self, doping_structure: DopingStructure):
        """
        Add a doping structure to the collection and update the chosen atoms.
        """

        self.structures.append(doping_structure)
        self.chosen_atoms[doping_structure.species].extend(doping_structure.nitrogen_atoms)

    def get_structures_for_species(self, species: NitrogenSpecies) -> List[DopingStructure]:
        """
        Get a list of doping structures for a specific species.

        Parameters
        ----------
        species : NitrogenSpecies
            The nitrogen species to filter by.

        Returns
        -------
        List[DopingStructure]
            A list of doping structures for the specified species.
        """

        return [structure for structure in self.structures if structure.species == species]


class DopingHandler:
    def __init__(self, carbon_structure: "MaterialStructure"):
        """
        Initialize the DopingHandler with a structure.

        Parameters
        ----------
        carbon_structure : MaterialStructure
            The structure (e.g., GrapheneSheet or CNT) to be doped.
        """
        self.carbon_structure = carbon_structure
        self.graph = carbon_structure.graph

        # Initialize the list of possible carbon atoms
        self._possible_carbon_atoms_needs_update = True
        """Flag to indicate that the list of possible carbon atoms needs to be updated."""
        self._possible_carbon_atoms = []
        """List of possible carbon atoms that can be used for nitrogen doping."""

        self.species_properties = self._initialize_species_properties()
        """A dictionary mapping each NitrogenSpecies to its corresponding NitrogenSpeciesProperties.
        This includes bond lengths and angles characteristic to each species that we aim to achieve in the doping."""

        self.doping_structures = DopingStructureCollection()
        """A dataclass to store information about doping structures in the carbon structure."""

    @property
    def possible_carbon_atoms(self):
        """Get the list of possible carbon atoms for doping."""
        if self._possible_carbon_atoms_needs_update:
            self._update_possible_carbon_atoms()
        return self._possible_carbon_atoms

    def _update_possible_carbon_atoms(self):
        """Update the list of possible carbon atoms for doping."""
        self._possible_carbon_atoms = [
            node for node, data in self.graph.nodes(data=True) if data.get("possible_doping_site")
        ]
        self._possible_carbon_atoms_needs_update = False

    def mark_possible_carbon_atoms_for_update(self):
        """Mark the list of possible carbon atoms as needing an update."""
        self._possible_carbon_atoms_needs_update = True

    @staticmethod
    def _initialize_species_properties() -> Dict[NitrogenSpecies, NitrogenSpeciesProperties]:
        # Initialize properties for PYRIDINIC_4 nitrogen species with target bond lengths and angles
        pyridinic_4_properties = NitrogenSpeciesProperties(
            target_bond_lengths_cycle=[
                1.45,
                1.34,
                1.32,
                1.47,
                1.32,
                1.34,
                1.45,
                1.45,
                1.34,
                1.32,
                1.47,
                1.32,
                1.34,
                1.45,
            ],
            target_angles_cycle=[
                120.26,
                121.02,
                119.3,
                119.3,
                121.02,
                120.26,
                122.91,
                120.26,
                121.02,
                119.3,
                119.3,
                121.02,
                120.26,
                122.91,
            ],
            target_bond_lengths_neighbors=[
                1.43,
                1.43,
                1.42,
                1.42,
                1.43,
                1.43,
                1.43,
                1.42,
                1.42,
                1.43,
            ],
            target_angles_neighbors=[
                118.54,
                118.54,
                118.86,
                120.88,
                122.56,
                118.14,
                118.14,
                122.56,
                120.88,
                118.86,
                118.54,
                118.54,
                118.86,
                120.88,
                122.56,
                118.14,
                118.14,
                122.56,
                120.88,
                118.86,
            ],
        )
        # Initialize properties for PYRIDINIC_3 nitrogen species with target bond lengths and angles
        pyridinic_3_properties = NitrogenSpeciesProperties(
            target_bond_lengths_cycle=[1.45, 1.33, 1.33, 1.45, 1.45, 1.33, 1.33, 1.45, 1.45, 1.33, 1.33, 1.45],
            target_angles_cycle=[
                120.00,
                122.17,
                120.00,
                122.21,
                120.00,
                122.17,
                120.00,
                122.21,
                120.00,
                122.17,
                120.00,
                122.21,
            ],
            target_bond_lengths_neighbors=[
                1.42,
                1.43,
                1.43,
                1.42,
                1.43,
                1.43,
                1.42,
                1.43,
                1.43,
            ],
            target_angles_neighbors=[
                118.88,
                118.88,
                118.92,
                121.10,
                121.10,
                118.92,
                118.88,
                118.88,
                118.92,
                121.10,
                121.10,
                118.92,
                118.88,
                118.88,
                118.92,
                121.10,
                121.10,
                118.92,
            ],
        )
        # Initialize properties for PYRIDINIC_2 nitrogen species with target bond lengths and angles
        pyridinic_2_properties = NitrogenSpeciesProperties(
            target_bond_lengths_cycle=[1.39, 1.42, 1.42, 1.33, 1.35, 1.44, 1.44, 1.35, 1.33, 1.42, 1.42, 1.39],
            target_angles_cycle=[
                125.51,
                118.04,
                117.61,
                120.59,
                121.71,
                122.14,
                121.71,
                120.59,
                117.61,
                118.04,
                125.51,
                125.04,
            ],
            target_bond_lengths_neighbors=[
                1.45,
                1.41,
                1.41,
                1.44,
                1.44,
                1.44,
                1.41,
                1.41,
                1.45,
            ],
            target_angles_neighbors=[
                116.54,
                117.85,
                121.83,
                120.09,
                119.20,
                123.18,
                119.72,
                118.55,
                118.91,
                118.91,
                118.55,
                119.72,
                123.18,
                119.20,
                120.09,
                121.83,
                117.85,
                116.54,
            ],
        )
        # Initialize properties for PYRIDINIC_1 nitrogen species with target bond lengths and angles
        pyridinic_1_properties = NitrogenSpeciesProperties(
            target_bond_lengths_cycle=[1.31, 1.42, 1.45, 1.51, 1.42, 1.40, 1.40, 1.42, 1.51, 1.45, 1.42, 1.31, 1.70],
            target_angles_cycle=[
                115.48,
                118.24,
                128.28,
                109.52,
                112.77,
                110.35,
                112.77,
                109.52,
                128.28,
                118.24,
                115.48,
                120.92,
            ],
            target_bond_lengths_neighbors=[
                1.41,
                1.42,
                1.48,
                1.41,
                1.38,
                1.41,
                1.48,
                1.42,
                1.41,
            ],
            target_angles_neighbors=[
                121.99,
                122.51,
                115.67,
                126.09,
                111.08,
                120.63,
                131.00,
                116.21,
                124.82,
                124.82,
                116.21,
                131.00,
                120.63,
                111.08,
                126.09,
                115.67,
                122.51,
                121.99,
            ],
            target_angles_additional_angles=[
                148.42,
                102.06,
                102.06,
                148.42,
            ],
        )
        # graphitic_properties = NitrogenSpeciesProperties(
        #     target_bond_lengths=[1.42],
        #     target_angles=[120.0],
        # )

        # Initialize a dictionary mapping each NitrogenSpecies to its corresponding properties
        species_properties = {
            NitrogenSpecies.PYRIDINIC_4: pyridinic_4_properties,
            NitrogenSpecies.PYRIDINIC_3: pyridinic_3_properties,
            NitrogenSpecies.PYRIDINIC_2: pyridinic_2_properties,
            NitrogenSpecies.PYRIDINIC_1: pyridinic_1_properties,
            # NitrogenSpecies.GRAPHITIC: graphitic_properties,
        }
        return species_properties

    @staticmethod
    def get_next_possible_carbon_atom(possible_carbon_atoms, tested_atoms):
        """
        Get a randomly selected carbon atom from the list of possible carbon atoms that hasn't been tested yet.

        Parameters
        ----------
        possible_carbon_atoms : list
            The list of possible carbon atoms to select from.
        tested_atoms : set
            A set of atom IDs that have already been tested.

        Returns
        -------
        int or None
            The ID of the selected carbon atom, or None if all atoms have been tested.
        """
        untested_atoms = list(set(possible_carbon_atoms) - tested_atoms)
        if not untested_atoms:
            return None  # Return None if all atoms have been tested
        atom_id = random.choice(untested_atoms)  # Randomly select an untested atom ID
        return atom_id  # Return the selected atom ID

    # @staticmethod
    # def get_next_possible_carbon_atom(atom_list):
    #     """
    #     Get a randomly selected carbon atom from the list of possible carbon atoms.
    #
    #     This method randomly selects a carbon atom from the provided list and removes it from the list.
    #     This ensures that the same atom is not selected more than once.
    #
    #     Parameters
    #     ----------
    #     atom_list : list
    #         The list of possible carbon atoms to select from.
    #
    #     Returns
    #     -------
    #     int or None
    #         The ID of the selected carbon atom, or None if the list is empty.
    #     """
    #
    #     if not atom_list:
    #         return None  # Return None if the list is empty
    #     atom_id = random.choice(atom_list)  # Randomly select an atom ID from the list
    #     atom_list.remove(atom_id)  # Remove the selected atom ID from the list
    #     return atom_id  # Return the selected atom ID

    def add_nitrogen_doping(self, total_percentage: float = None, percentages: dict = None):
        """
        Add nitrogen doping to the structure.

        This method handles the addition of nitrogen doping to the structure using the provided percentages and
        utilizing graph manipulation techniques to insert the doping structures.

        Parameters
        ----------
        total_percentage : float, optional
            The total percentage of carbon atoms to replace with nitrogen atoms.
        percentages : dict, optional
            A dictionary specifying the percentages for each nitrogen species.

        Raises
        ------
        ValueError
            If the specific percentages exceed the total percentage beyond a small tolerance.
        """
        # Validate the input for percentages
        if percentages is not None:
            if not isinstance(percentages, dict):
                raise ValueError(
                    "percentages must be a dictionary with NitrogenSpecies as keys and int or float as values."
                )

            for key, value in percentages.items():
                if not isinstance(key, NitrogenSpecies):
                    raise ValueError(
                        f"Invalid key in percentages dictionary: {key}. Keys must be of type NitrogenSpecies."
                    )
                if not isinstance(value, (int, float)):
                    raise ValueError(
                        f"Invalid value in percentages dictionary for key {key} with value {value}. Values must be int "
                        f"or float."
                    )

        # Validate the input for total_percentage
        if total_percentage is not None and not isinstance(total_percentage, (int, float)):
            raise ValueError("total_percentage must be an int or float.")

        # Copy the percentages dictionary to avoid modifying the input
        percentages = percentages.copy() if percentages else {}

        # Validate specific percentages and calculate the remaining percentage
        if percentages:
            if total_percentage is None:
                # Set total to sum of specific percentages if not provided
                total_percentage = sum(percentages.values())
            else:
                # Sum of provided specific percentages
                specific_total_percentage = sum(percentages.values())
                # Define a small tolerance to account for floating-point errors
                tolerance = 1e-6
                if abs(specific_total_percentage - total_percentage) > tolerance:
                    # Raise an error if the sum of specific percentages exceeds the total percentage beyond the
                    # tolerance
                    raise ValueError(
                        f"The total specific percentages {specific_total_percentage}% are higher than the "
                        f"total_percentage {total_percentage}%. Please adjust your input so that the sum of the "
                        f"'percentages' is less than or equal to 'total_percentage'."
                    )
        else:
            # Set a default total percentage if not provided
            total_percentage = total_percentage if total_percentage is not None else 10.0

            # # Set a default total percentage if not provided
            # if total_percentage is None:
            #     total_percentage = 10  # Default total percentage
            # # Initialize an empty dictionary if no specific percentages are provided
            # percentages = {}

        # Calculate the remaining percentage for other species
        remaining_percentage = total_percentage - sum(percentages.values())

        # Define a tolerance for floating-point comparison
        tolerance = 1e-6

        if remaining_percentage > tolerance:
            # Determine available species not included in the specified percentages
            available_species = [species for species in NitrogenSpecies if species not in percentages]
            # Distribute the remaining percentage equally among available species
            default_distribution = {
                species: remaining_percentage / len(available_species) for species in available_species
            }

            # # Add the default distribution to the specified percentages
            # for species, pct in default_distribution.items():
            #     if species not in percentages:
            #         percentages[species] = pct
            # Add the default distribution to the local percentages dictionary

            percentages.update(default_distribution)
        else:
            # If the remaining percentage is negligible, we ignore it
            pass

        # Calculate the number of nitrogen atoms to add based on the given percentage
        num_atoms = self.graph.number_of_nodes()
        specific_num_nitrogen = {species: int(num_atoms * pct / 100) for species, pct in percentages.items()}

        # Check if all specific_num_nitrogen values are zero
        if all(count == 0 for count in specific_num_nitrogen.values()):
            warnings.warn(
                "The selected doping percentage is too low or the structure is too small to allow for doping.",
                UserWarning,
            )
            return  # Exit the method early if no doping can be done

        # Define the order of nitrogen doping insertion based on the species
        species_order = [
            NitrogenSpecies.PYRIDINIC_4,
            NitrogenSpecies.PYRIDINIC_3,
            NitrogenSpecies.PYRIDINIC_2,
            NitrogenSpecies.PYRIDINIC_1,
            NitrogenSpecies.GRAPHITIC,
        ]
        for species in species_order:
            if species in specific_num_nitrogen:
                num_nitrogen_atoms = specific_num_nitrogen[species]
                # Insert the doping structures for the current species
                self._insert_doping_structures(num_nitrogen_atoms, species)

        # Calculate the actual percentages of added nitrogen species
        total_atoms = self.graph.number_of_nodes()
        actual_percentages = {
            species.value: (
                round((len(self.doping_structures.chosen_atoms[species]) / total_atoms) * 100, 2)
                if total_atoms > 0
                else 0
            )
            for species in NitrogenSpecies
        }

        # Display the results in a DataFrame and add the total doping percentage
        total_doping_percentage = sum(actual_percentages.values())
        doping_percentages_df = pd.DataFrame.from_dict(
            actual_percentages, orient="index", columns=["Actual Percentage"]
        )
        doping_percentages_df.index.name = "Nitrogen Species"
        doping_percentages_df.reset_index(inplace=True)
        total_row = pd.DataFrame([{"Nitrogen Species": "Total Doping", "Actual Percentage": total_doping_percentage}])
        doping_percentages_df = pd.concat([doping_percentages_df, total_row], ignore_index=True)
        print(f"\n{doping_percentages_df}")

    def _insert_doping_structures(self, num_nitrogen: int, nitrogen_species: NitrogenSpecies):
        """
        Insert doping structures of a specific nitrogen species into the graphene sheet.

        Parameters
        ----------
        num_nitrogen : int
            The number of nitrogen atoms of the specified species to add.
        nitrogen_species : NitrogenSpecies
            The type of nitrogen doping to add.

        Notes
        -----
        First, a carbon atom is randomly selected. Then, it is checked whether this atom position is suitable for
        building the doping structure around it (i.e., the new structure to be inserted should not overlap with any
        existing structure). If suitable, the doping structure is built by, for example, removing atoms, replacing
        other C atoms with N atoms, and possibly adding new bonds between atoms (in the case of Pyridinic_1). After
        the structure is inserted, all atoms of this structure are excluded from further doping positions.
        """
        # Create a set to keep track of tested atoms
        tested_atoms = set()

        # Loop until the required number of nitrogen atoms is added or there are no more possible carbon atoms to test
        while len(self.doping_structures.chosen_atoms[nitrogen_species]) < num_nitrogen and len(tested_atoms) < len(
            self.possible_carbon_atoms
        ):
            # Get the next possible carbon atom to test for doping
            atom_id = self.get_next_possible_carbon_atom(self.possible_carbon_atoms, tested_atoms)
            if atom_id is None:
                break  # No more atoms to test

            # Add the atom to tested_atoms
            tested_atoms.add(atom_id)

            # Check if the atom_id is a valid doping position and return the structural components
            is_valid, structural_components = self._is_valid_doping_site(nitrogen_species, atom_id)
            if not is_valid:
                # No valid doping position found, proceed to the next possible carbon atom
                continue

            # The doping position is valid, proceed with nitrogen doping
            if nitrogen_species == NitrogenSpecies.GRAPHITIC:
                # Handle graphitic doping
                self._handle_graphitic_doping(structural_components)
            else:
                # Handle pyridinic doping
                self._handle_pyridinic_doping(structural_components, nitrogen_species)

            # Reset tested_atoms since possible_carbon_atoms has changed
            tested_atoms = set()

        # Warn if not all requested nitrogen atoms could be placed due to proximity constraints
        if len(self.doping_structures.chosen_atoms[nitrogen_species]) < num_nitrogen:
            warning_message = (
                f"\nWarning: Only {len(self.doping_structures.chosen_atoms[nitrogen_species])} nitrogen atoms of "
                f"species {nitrogen_species.value} could be placed due to proximity constraints."
            )
            warnings.warn(warning_message, UserWarning)

    def _handle_graphitic_doping(self, structural_components: StructuralComponents):
        """
        Handle the graphitic nitrogen doping process.

        This method takes the provided structural components and performs the doping process by converting a selected
        carbon atom to a nitrogen atom. It also marks the affected atoms to prevent further doping in those positions
        and updates the internal data structures accordingly.

        Parameters
        ----------
        structural_components : StructuralComponents
            The structural components required to build the graphitic doping structure. This includes the atom that
            will be changed to nitrogen and its neighboring atoms.
        """

        # Get the atom ID of the structure-building atom (the one to be doped with nitrogen)
        atom_id = structural_components.structure_building_atoms[0]
        # Get the neighbors of the structure-building atom
        neighbors = structural_components.structure_building_neighbors

        # Update the selected atom's element to nitrogen and set its nitrogen species
        self.graph.nodes[atom_id]["element"] = "N"
        self.graph.nodes[atom_id]["nitrogen_species"] = NitrogenSpecies.GRAPHITIC

        # Mark this atom as no longer a possible doping site
        self.graph.nodes[atom_id]["possible_doping_site"] = False
        # Iterate through each neighbor and mark them as no longer possible doping sites
        for neighbor in neighbors:
            self.graph.nodes[neighbor]["possible_doping_site"] = False

        # Flag to indicate that the list of possible carbon atoms needs to be updated
        self.mark_possible_carbon_atoms_for_update()

        # Create the doping structure
        doping_structure = DopingStructure(
            species=NitrogenSpecies.GRAPHITIC,  # Set the nitrogen species
            structural_components=structural_components,  # Use the provided structural components
            nitrogen_atoms=[atom_id],  # List of nitrogen atoms in this structure
        )

        # Add the doping structure to the collection
        self.doping_structures.add_structure(doping_structure)

    def _handle_pyridinic_doping(self, structural_components: StructuralComponents, nitrogen_species: NitrogenSpecies):
        """
        Handle the pyridinic nitrogen doping process for the specified nitrogen species.

        This method performs pyridinic doping by removing specific carbon atoms and possibly replacing some neighbors
        with nitrogen atoms, depending on the doping type specified. It also updates internal data structures to reflect
        the changes and ensures no further doping occurs at these locations.

        Parameters
        ----------
        structural_components : StructuralComponents
            The structural components including the atom(s) to be removed and its/their neighboring atoms.
        nitrogen_species : NitrogenSpecies
            The specific type of nitrogen doping to be applied, such as PYRIDINIC_1, PYRIDINIC_2, etc.
        """

        # Remove the carbon atom(s) specified in the structural components from the graph
        for atom in structural_components.structure_building_atoms:
            self.graph.remove_node(atom)  # Remove the atom from the graph
            # Note: The possible_carbon_atoms list is updated later to ensure synchronization with the graph

        # Determine the start node based on the species-specific logic; this is used to order the cycle correctly to
        # ensure the bond lengths and angles are consistent with the target values
        start_node = self._handle_species_specific_logic(
            nitrogen_species, structural_components.structure_building_neighbors
        )

        # Create a new doping structure using the provided nitrogen species and structural components. This involves the
        # creation of a cycle that includes all neighbors of the removed carbon atom(s) and finding a suitable start
        # node for the cycle if not already determined. The cycle is used to build the doping structure. In case of
        # PYRIDINIC_1, an additional edge is added between the neighbors.
        doping_structure = DopingStructure.create_structure(
            self.carbon_structure,
            nitrogen_species,
            structural_components,
            start_node,
        )

        # Add the newly created doping structure to the collection for management and tracking
        self.doping_structures.add_structure(doping_structure)

        # Mark all nodes involved in the newly formed cycle as no longer valid for further doping
        for node in doping_structure.cycle:
            self.graph.nodes[node]["possible_doping_site"] = False

        # Update the list of possible carbon atoms since the doping structure may have affected several nodes and edges
        self.mark_possible_carbon_atoms_for_update()

    def _handle_species_specific_logic(self, nitrogen_species: NitrogenSpecies, neighbors: List[int]) -> Optional[int]:
        """
        Handle species-specific logic for adding nitrogen atoms.

        This method applies the logic specific to each type of nitrogen doping species. It updates the graph by
        replacing certain carbon atoms with nitrogen atoms and determines the start node for the doping structure cycle
        in case of PYRIDINIC_1 and PYRIDINIC_2 species.

        Parameters
        ----------
        nitrogen_species : NitrogenSpecies
            The type of nitrogen doping to add.
        neighbors : List[int]
            List of neighbor atom IDs.

        Returns
        -------
        Optional[int]
            The start node ID if applicable, otherwise None.
        """

        start_node = None  # Initialize the start node as None

        if nitrogen_species == NitrogenSpecies.PYRIDINIC_1:
            # For PYRIDINIC_1, replace one carbon atom with a nitrogen atom
            selected_neighbor = random.choice(neighbors)  # Randomly select one neighbor to replace with nitrogen
            self.graph.nodes[selected_neighbor]["element"] = "N"  # Update the selected neighbor to nitrogen
            self.graph.nodes[selected_neighbor]["nitrogen_species"] = nitrogen_species  # Set its nitrogen species

            # Identify the start node for this cycle as the selected neighbor
            start_node = selected_neighbor

        elif nitrogen_species == NitrogenSpecies.PYRIDINIC_2:
            # For PYRIDINIC_2, replace two carbon atoms with nitrogen atoms
            selected_neighbors = random.sample(neighbors, 2)  # Randomly select two neighbors to replace with nitrogen
            for neighbor in selected_neighbors:
                self.graph.nodes[neighbor]["element"] = "N"  # Update the selected neighbors to nitrogen
                self.graph.nodes[neighbor]["nitrogen_species"] = nitrogen_species  # Set their nitrogen species

            # Identify the start node for this cycle using set difference
            remaining_neighbor = (set(neighbors) - set(selected_neighbors)).pop()  # Find the remaining neighbor
            start_node = remaining_neighbor  # The start node is the remaining neighbor

        elif nitrogen_species == NitrogenSpecies.PYRIDINIC_3 or nitrogen_species == NitrogenSpecies.PYRIDINIC_4:
            # For PYRIDINIC_3 and PYRIDINIC_4, replace three and four carbon atoms respectively with nitrogen atoms
            for neighbor in neighbors:
                self.graph.nodes[neighbor]["element"] = "N"  # Update all neighbors to nitrogen
                self.graph.nodes[neighbor]["nitrogen_species"] = nitrogen_species  # Set their nitrogen species

        return start_node  # Return the determined start node or None if not applicable

    def _is_valid_doping_site(
        self, nitrogen_species: NitrogenSpecies, atom_id: int
    ) -> Tuple[bool, StructuralComponents]:
        """
        Check if a given atom is a valid site for nitrogen doping based on the nitrogen species.

        This method verifies whether the specified carbon atom can be used for doping by checking proximity constraints
        based on the nitrogen species. If the atom is valid for doping, it returns True along with the structural
        components needed for doping. Otherwise, it returns False.

        Parameters
        ----------
        nitrogen_species : NitrogenSpecies
            The type of nitrogen doping to validate.
        atom_id: int
            The atom ID of the carbon atom to test for doping.

        Returns
        -------
        Tuple[bool, StructuralComponents]
            A tuple containing a boolean indicating if the position is valid and the structure components if valid.
            If the position is not valid, returns False and (None, None).

        Notes
        -----
        - For GRAPHITIC nitrogen species, it checks if all neighbors of the selected carbon atom are not nitrogen.
        - For PYRIDINIC nitrogen species (PYRIDINIC_1, PYRIDINIC_2, PYRIDINIC_3), it checks neighbors up to depth 2.
        - For PYRIDINIC_4 species, it checks neighbors up to depth 2 for two atoms and combines the neighbors.
        - It ensures that the selected atom and its neighbors are not part of any existing doping structures.
        """

        def all_neighbors_possible_carbon_atoms(neighbors: List[int]) -> bool:
            """
            Check if all provided neighbors are possible carbon atoms for doping.

            This method verifies whether all neighbors are in the list of possible carbon atoms.
            If any neighbor is not in the list, it indicates that the structure to be added would overlap with the cycle
            of an existing structure, which is not allowed.

            Parameters
            ----------
            neighbors : list
                A list of neighbor atom IDs.

            Returns
            -------
            bool
                True if all neighbors are possible atoms for doping, False otherwise.
            """

            return all(neighbor in self.possible_carbon_atoms for neighbor in neighbors)

        # # Get the next possible carbon atom to test for doping and its neighbors
        # atom_id = self.get_next_possible_carbon_atom(possible_carbon_atoms_to_test)
        # neighbors = get_neighbors_via_edges(self.graph, atom_id)

        # Check if the atom is still in the graph
        if not self.graph.has_node(atom_id):
            return False, (None, None)

        # Check if the atom is still a possible doping site
        if not self.graph.nodes[atom_id].get("possible_doping_site", True):
            return False, (None, None)

        # Get the neighbors of the atom
        neighbors = get_neighbors_via_edges(self.graph, atom_id)

        # Check whether the structure is periodic
        is_periodic = getattr(self.carbon_structure, "periodic", False)

        # Check the proximity constraints based on the nitrogen species
        if nitrogen_species == NitrogenSpecies.GRAPHITIC:
            # Collect elements and nitrogen species of neighbors
            neighbor_elements = [
                (self.graph.nodes[neighbor]["element"], self.graph.nodes[neighbor].get("nitrogen_species"))
                for neighbor in neighbors
            ]
            # Ensure all neighbors are not nitrogen atoms
            if all(elem != "N" for elem, _ in neighbor_elements):
                # Return True if the position is valid for graphitic doping and the structural components
                return True, StructuralComponents(
                    structure_building_atoms=[atom_id], structure_building_neighbors=neighbors
                )
            # Return False if the position is not valid for graphitic doping
            return False, (None, None)

        elif nitrogen_species in {
            NitrogenSpecies.PYRIDINIC_1,
            NitrogenSpecies.PYRIDINIC_2,
            NitrogenSpecies.PYRIDINIC_3,
        }:
            # Get neighbors up to depth 2 for the selected atom
            neighbors_len_2 = get_neighbors_via_edges(self.graph, atom_id, depth=2, inclusive=True)

            # If the neighbors list is less than 9, the doping structure would go beyond the edge
            if not is_periodic and len(neighbors_len_2) < 9:
                return False, (None, None)

            # Ensure all neighbors are possible atoms for doping
            if all_neighbors_possible_carbon_atoms(neighbors_len_2):
                # Return True if the position is valid for pyridinic doping and the structural components
                return True, StructuralComponents(
                    structure_building_atoms=[atom_id], structure_building_neighbors=neighbors
                )
            # Return False if the position is not valid for pyridinic doping
            return False, (None, None)

        elif nitrogen_species == NitrogenSpecies.PYRIDINIC_4:
            # Initialize some variables containing neighbor information
            selected_neighbor = None
            temp_neighbors = neighbors.copy()
            combined_len_2_neighbors = []

            # Iterate over the neighbors of the selected atom to find a direct neighbor that has a valid position
            while temp_neighbors and not selected_neighbor:
                # Find a direct neighbor that also needs to be removed randomly
                temp_neighbor = random.choice(temp_neighbors)
                temp_neighbors.remove(temp_neighbor)

                # Get neighbors up to depth 2 for the selected atom and a neighboring atom (if provided)
                neighbors_len_2_atom = get_neighbors_via_edges(self.graph, atom_id, depth=2, inclusive=True)
                neighbors_len_2_neighbor = get_neighbors_via_edges(self.graph, temp_neighbor, depth=2, inclusive=True)

                # Combine the two lists and remove the atom_id
                combined_len_2_neighbors = list(set(neighbors_len_2_atom + neighbors_len_2_neighbor))
                # Ensure all neighbors (from both atoms) are possible atoms for doping
                if all_neighbors_possible_carbon_atoms(combined_len_2_neighbors):
                    # Valid neighbor found
                    selected_neighbor = temp_neighbor

            if selected_neighbor is None:
                # Return False if no valid neighbor is found for pyridinic 4 doping
                return False, (None, None)

            # Combine the neighbors and remove atom_id and selected_neighbor
            # ToDo: This may be solved better by using an additional flag in get_neighbors_via_edges
            combined_neighbors = list(set(neighbors + get_neighbors_via_edges(self.graph, selected_neighbor)))
            combined_neighbors = [n for n in combined_neighbors if n not in {atom_id, selected_neighbor}]

            # If the neighbors list is less than 9, the doping structure would go beyond the edge
            if not is_periodic and len(combined_len_2_neighbors) < 14:
                return False, (None, None)

            # Return True if the position is valid for pyridinic 4 doping
            return True, StructuralComponents(
                structure_building_atoms=[atom_id, selected_neighbor], structure_building_neighbors=combined_neighbors
            )

        # Return False if the nitrogen species is not recognized
        return False, (None, None)


# Abstract base class for material structures
class MaterialStructure(ABC):
    def __init__(self):
        self.graph = nx.Graph()
        """The networkx graph representing the structure of the material (e.g., graphene sheet)."""
        self.doping_handler = DopingHandler(self)
        """The doping handler for the structure."""

    @abstractmethod
    def build_structure(self):
        """
        Abstract method for building the structure.
        """
        pass

    @abstractmethod
    def plot_structure(
        self, with_labels: bool = False, visualize_periodic_bonds: bool = True, save_path: Union[str, Path, None] = None
    ):
        """
        Abstract method for plotting the structure.

        Parameters
        ----------
        with_labels : bool, optional
            Whether to display labels on the nodes (default is False).
        visualize_periodic_bonds : bool, optional
            Whether to visualize periodic boundary condition edges (default is True).
        save_path : str or pathlib.Path, optional
            The file path to save the plot image. If None, the plot will be displayed interactively.
        """
        pass

    @abstractmethod
    def add_nitrogen_doping(self, *args, **kwargs):
        """
        Abstract method for adding nitrogen doping.

        Accepts any arguments and keyword arguments to allow flexibility in subclasses.
        """
        pass

    def translate(self, x_shift: float = 0.0, y_shift: float = 0.0, z_shift: float = 0.0):
        """
        Translate the structure by shifting all atom positions in the x, y, and z directions.

        Parameters
        ----------
        x_shift : float, optional
            The amount to shift in the x direction. Default is 0.0.
        y_shift : float, optional
            The amount to shift in the y direction. Default is 0.0.
        z_shift : float, optional
            The amount to shift in the z direction. Default is 0.0.
        """
        for node, data in self.graph.nodes(data=True):
            position = data["position"]
            new_position = Position(position.x + x_shift, position.y + y_shift, position.z + z_shift)
            self.graph.nodes[node]["position"] = new_position


# Abstract base class for 2D structures
class Structure2D(MaterialStructure):
    def __init__(self):
        super().__init__()

    @abstractmethod
    def build_structure(self):
        pass

    def plot_structure(
        self, with_labels: bool = False, visualize_periodic_bonds: bool = True, save_path: Union[str, Path, None] = None
    ):
        """
        Plot the structure using networkx and matplotlib in 2D.

        Parameters
        ----------
        with_labels : bool, optional
            Whether to display labels on the nodes (default is False).
        visualize_periodic_bonds : bool, optional
            Whether to visualize periodic boundary condition edges (default is True).
        save_path : str or pathlib.Path, optional
            The file path to save the plot image. If None, the plot will be displayed interactively.


        Notes
        -----
        This method visualizes the sheet structure, optionally with labels indicating the
        element type and node ID. Nodes are colored based on their element type and nitrogen species.
        Periodic boundary condition edges are shown with dashed lines if visualize_periodic_bonds is True.
        """
        # Get positions and elements of nodes, using only x and y for 2D plotting
        pos_2d = {node: (pos[0], pos[1]) for node, pos in nx.get_node_attributes(self.graph, "position").items()}
        elements = nx.get_node_attributes(self.graph, "element")

        # Determine colors for nodes, considering nitrogen species if present
        colors = [
            get_color(elements[node], self.graph.nodes[node].get("nitrogen_species")) for node in self.graph.nodes()
        ]

        # Separate periodic edges and regular edges
        regular_edges = [(u, v) for u, v, d in self.graph.edges(data=True) if not d.get("periodic")]
        periodic_edges = [(u, v) for u, v, d in self.graph.edges(data=True) if d.get("periodic")]

        # Initialize plot with an Axes object
        fig, ax = plt.subplots(figsize=(12, 12))

        # Draw the regular edges
        nx.draw(self.graph, pos_2d, edgelist=regular_edges, node_color=colors, node_size=200, with_labels=False, ax=ax)

        # Draw periodic edges with dashed lines if visualize_periodic_bonds is True
        if visualize_periodic_bonds:
            nx.draw_networkx_edges(
                self.graph, pos_2d, edgelist=periodic_edges, style="dashed", edge_color="gray", ax=ax
            )

        # Add legend
        unique_colors = set(colors)
        legend_elements = []
        for species in NitrogenSpecies:
            color = get_color("N", species)
            if color in unique_colors:
                legend_elements.append(
                    plt.Line2D(
                        [0], [0], marker="o", color="w", label=species.value, markersize=10, markerfacecolor=color
                    )
                )
        if legend_elements:
            # Add legend only if there are nitrogen species present
            ax.legend(handles=legend_elements, title="Nitrogen Doping Species")

        # Add labels if specified
        if with_labels:
            labels = {node: f"{elements[node]}{node}" for node in self.graph.nodes()}
            nx.draw_networkx_labels(
                self.graph, pos_2d, labels=labels, font_size=10, font_color="cyan", font_weight="bold", ax=ax
            )

        # Manually add x- and y-axis labels using ax.text
        x_min, x_max = min(x for x, y in pos_2d.values()), max(x for x, y in pos_2d.values())
        y_min, y_max = min(y for x, y in pos_2d.values()), max(y for x, y in pos_2d.values())

        ax.text((x_min + x_max) / 2, y_min - (y_max - y_min) * 0.1, "X [Å]", fontsize=14, ha="center")
        ax.text(
            x_min - (x_max - x_min) * 0.1, (y_min + y_max) / 2, "Y [Å]", fontsize=14, va="center", rotation="vertical"
        )

        # Adjust layout to make sure everything fits
        plt.tight_layout()

        if save_path:
            # Ensure save_path is a Path object
            if isinstance(save_path, str):
                save_path = Path(save_path)
            elif not isinstance(save_path, Path):
                raise TypeError("save_path must be a str or pathlib.Path")

            # Create parent directories if they don't exist
            save_path.parent.mkdir(parents=True, exist_ok=True)

            # Save the plot to the specified path
            plt.savefig(save_path, bbox_inches="tight")
            plt.close(fig)
        else:
            # Show the plot
            plt.show()


# Abstract base class for 3D structures
class Structure3D(MaterialStructure):
    def __init__(self):
        super().__init__()

    @abstractmethod
    def build_structure(self):
        pass

    def plot_structure(
        self, with_labels: bool = False, visualize_periodic_bonds: bool = True, save_path: Union[str, Path, None] = None
    ):
        """
        Plot the structure in 3D using networkx and matplotlib.

        Parameters
        ----------
        with_labels : bool, optional
            Whether to display labels on the nodes (default is False).
        visualize_periodic_bonds : bool, optional
            Whether to visualize periodic boundary condition edges (default is True).
        save_path : str or pathlib.Path, optional
            The file path to save the plot image. If None, the plot will be displayed interactively.

        Notes
        -----
        This method visualizes the 3D structure, optionally with labels indicating the element type and node ID. Nodes
        are colored based on their element type and nitrogen species.
        Periodic boundary condition edges are shown with dashed lines if visualize_periodic_bonds is True.
        """

        # Get positions and elements of nodes
        pos = nx.get_node_attributes(self.graph, "position")
        elements = nx.get_node_attributes(self.graph, "element")

        # Determine colors for nodes, considering nitrogen species if present
        colors = [
            get_color(elements[node], self.graph.nodes[node].get("nitrogen_species")) for node in self.graph.nodes()
        ]

        # Separate periodic edges and regular edges
        regular_edges = [(u, v) for u, v, d in self.graph.edges(data=True) if not d.get("periodic")]
        periodic_edges = [(u, v) for u, v, d in self.graph.edges(data=True) if d.get("periodic")]

        # Initialize 3D plot
        fig = plt.figure(figsize=(12, 12))
        ax = fig.add_subplot(111, projection="3d")

        # Extract node positions
        xs, ys, zs = zip(*[pos[node] for node in self.graph.nodes()])

        # Draw nodes in one step
        ax.scatter(xs, ys, zs, color=colors, s=20)

        # Calculate the range for each axis
        max_range = np.array([max(xs) - min(xs), max(ys) - min(ys), max(zs) - min(zs)]).max() / 2.0

        # Calculate midpoints
        mid_x = (max(xs) + min(xs)) * 0.5
        mid_y = (max(ys) + min(ys)) * 0.5
        mid_z = (max(zs) + min(zs)) * 0.5

        # Set the limits for each axis to ensure equal scaling
        ax.set_xlim(mid_x - max_range, mid_x + max_range)
        ax.set_ylim(mid_y - max_range, mid_y + max_range)
        ax.set_zlim(mid_z - max_range, mid_z + max_range)

        # Create line segments for regular edges
        if regular_edges:
            regular_segments = np.array(
                [[(pos[u][0], pos[u][1], pos[u][2]), (pos[v][0], pos[v][1], pos[v][2])] for u, v in regular_edges]
            )
            regular_lines = Line3DCollection(regular_segments, colors="black")
            ax.add_collection3d(regular_lines)

        # Create line segments for periodic edges if visualize_periodic_bonds is True
        if visualize_periodic_bonds and periodic_edges:
            periodic_segments = np.array(
                [[(pos[u][0], pos[u][1], pos[u][2]), (pos[v][0], pos[v][1], pos[v][2])] for u, v in periodic_edges]
            )
            periodic_lines = Line3DCollection(periodic_segments, colors="gray", linestyles="dashed")
            ax.add_collection3d(periodic_lines)

        # Add labels if specified
        if with_labels:
            for node in self.graph.nodes():
                ax.text(pos[node][0], pos[node][1], pos[node][2], f"{elements[node]}{node}", color="cyan")

        # Set the axes labels
        ax.set_xlabel("X [Å]")
        ax.set_ylabel("Y [Å]")
        ax.set_zlabel("Z [Å]")

        # Add a legend for the nitrogen species
        unique_colors = set(colors)
        legend_elements = []
        for species in NitrogenSpecies:
            color = get_color("N", species)
            if color in unique_colors:
                legend_elements.append(
                    plt.Line2D(
                        [0], [0], marker="o", color="w", label=species.value, markersize=10, markerfacecolor=color
                    )
                )
        if legend_elements:
            # Only add the legend if there are nitrogen species present
            ax.legend(handles=legend_elements, title="Nitrogen Doping Species")

        if save_path:
            # Ensure save_path is a Path object
            if isinstance(save_path, str):
                save_path = Path(save_path)
            elif not isinstance(save_path, Path):
                raise TypeError("save_path must be a str or pathlib.Path")

            # Create parent directories if they don't exist
            save_path.parent.mkdir(parents=True, exist_ok=True)

            # Save the plot to the specified path
            plt.savefig(save_path, bbox_inches="tight")
            plt.close(fig)
        else:
            # Show the plot
            plt.show()


class GrapheneSheet(Structure2D):
    """
    Represents a graphene sheet structure.
    """

    def __init__(self, bond_distance: Union[float, int], sheet_size: Union[Tuple[float, float], Tuple[int, int]]):
        """
        Initialize the GrapheneGraph with given bond distance, sheet size, and whether to adjust positions after doping.

        Parameters
        ----------
        bond_distance : Union[float, int]
            The bond distance between carbon atoms in the graphene sheet.
        sheet_size : Optional[Tuple[float, float], Tuple[int, int]]
            The size of the graphene sheet in the x and y directions.

        Raises
        ------
        TypeError
            If the types of `bond_distance` or `sheet_size` are incorrect.
        ValueError
            If `bond_distance` or any element of `sheet_size` is non-positive.
        """
        super().__init__()

        # Perform validations
        self._validate_bond_distance(bond_distance)
        self._validate_sheet_size(sheet_size)

        self.c_c_bond_distance = bond_distance
        """The bond distance between carbon atoms in the graphene sheet."""
        self.c_c_bond_angle = 120
        """The bond angle between carbon atoms in the graphene sheet."""
        self.sheet_size = sheet_size
        """The size of the graphene sheet in the x and y directions."""
        self.positions_adjusted = False
        """Flag to track if positions have been adjusted."""

        # Build the initial graphene sheet structure
        self.build_structure()

    @property
    def cc_x_distance(self):
        """Calculate the distance between atoms in the x direction."""
        return self.c_c_bond_distance * sin(pi / 6)

    @property
    def cc_y_distance(self):
        """Calculate the distance between atoms in the y direction."""
        return self.c_c_bond_distance * cos(pi / 6)

    @property
    def num_cells_x(self):
        """Calculate the number of unit cells in the x direction based on sheet size and bond distance."""
        return int(self.sheet_size[0] // (2 * self.c_c_bond_distance + 2 * self.cc_x_distance))

    @property
    def num_cells_y(self):
        """Calculate the number of unit cells in the y direction based on sheet size and bond distance."""
        return int(self.sheet_size[1] // (2 * self.cc_y_distance))

    @property
    def actual_sheet_width(self):
        """Calculate the actual width of the graphene sheet based on the number of unit cells and bond distance."""
        return self.num_cells_x * (2 * self.c_c_bond_distance + 2 * self.cc_x_distance) - self.c_c_bond_distance

    @property
    def actual_sheet_height(self):
        """Calculate the actual height of the graphene sheet based on the number of unit cells and bond distance."""
        return self.num_cells_y * (2 * self.cc_y_distance) - self.cc_y_distance

    @staticmethod
    def _validate_bond_distance(bond_distance: float):
        """Validate the bond distance."""
        if not isinstance(bond_distance, (int, float)):
            raise TypeError(f"bond_distance must be a float or int, but got {type(bond_distance).__name__}.")
        if bond_distance <= 0:
            raise ValueError(f"bond_distance must be positive, but got {bond_distance}.")

    @staticmethod
    def _validate_sheet_size(sheet_size: Tuple[float, float]):
        """Validate the sheet size."""
        if not isinstance(sheet_size, tuple):
            raise TypeError("sheet_size must be a tuple of exactly two positive floats or ints.")
        if len(sheet_size) != 2:
            raise TypeError("sheet_size must be a tuple of exactly two positive floats or ints.")
        if not all(isinstance(i, (int, float)) for i in sheet_size):
            raise TypeError("sheet_size must be a tuple of exactly two positive floats or ints.")
        if any(s <= 0 for s in sheet_size):
            raise ValueError(f"All elements of sheet_size must be positive, but got {sheet_size}.")

    def _validate_structure(self):
        """Validate the structure to ensure it can fit within the given sheet size."""
        if self.num_cells_x < 1 or self.num_cells_y < 1:
            raise ValueError(
                f"Sheet size is too small to fit even a single unit cell. Got sheet size {self.sheet_size}."
            )

    def build_structure(self):
        """
        Build the graphene sheet structure.
        """
        self._validate_structure()
        self._build_graphene_sheet()

    def _build_graphene_sheet(self):
        """
        Build the graphene sheet structure by creating nodes and edges (using graph theory via networkx).

        This method iterates over the entire sheet, adding nodes and edges for each unit cell.
        It also connects adjacent unit cells and adds periodic boundary conditions.
        """

        index = 0
        for y in range(self.num_cells_y):
            for x in range(self.num_cells_x):
                x_offset = x * (2 * self.c_c_bond_distance + 2 * self.cc_x_distance)
                y_offset = y * (2 * self.cc_y_distance)

                # Add nodes and edges for the unit cell
                self._add_unit_cell(index, x_offset, y_offset)

                # Add horizontal bonds between adjacent unit cells
                if x > 0:
                    self.graph.add_edge(index - 1, index, bond_length=self.c_c_bond_distance)

                # Add vertical bonds between unit cells in adjacent rows
                if y > 0:
                    self.graph.add_edge(index - 4 * self.num_cells_x + 1, index, bond_length=self.c_c_bond_distance)
                    self.graph.add_edge(index - 4 * self.num_cells_x + 2, index + 3, bond_length=self.c_c_bond_distance)

                index += 4

        # Add periodic boundary conditions
        self._add_periodic_boundaries()

    def _add_unit_cell(self, index: int, x_offset: float, y_offset: float):
        """
        Add nodes and internal bonds within a unit cell.

        Parameters
        ----------
        index : int
            The starting index for the nodes in the unit cell.
        x_offset : float
            The x-coordinate offset for the unit cell.
        y_offset : float
            The y-coordinate offset for the unit cell.
        """

        # Define relative positions of atoms within the unit cell
        unit_cell_positions = [
            create_position(x_offset, y_offset),
            create_position(x_offset + self.cc_x_distance, y_offset + self.cc_y_distance),
            create_position(x_offset + self.cc_x_distance + self.c_c_bond_distance, y_offset + self.cc_y_distance),
            create_position(x_offset + 2 * self.cc_x_distance + self.c_c_bond_distance, y_offset),
        ]

        # Add nodes with positions, element type (carbon) and possible doping site flag
        nodes = [
            (index + i, {"element": "C", "position": pos, "possible_doping_site": True})
            for i, pos in enumerate(unit_cell_positions)
        ]
        self.graph.add_nodes_from(nodes)

        # Add internal bonds within the unit cell
        edges = [
            (index + i, index + i + 1, {"bond_length": self.c_c_bond_distance})
            for i in range(len(unit_cell_positions) - 1)
        ]
        self.graph.add_edges_from(edges)

    def _add_periodic_boundaries(self):
        """
        Add periodic boundary conditions to the graphene sheet.

        This method connects the edges of the sheet to simulate an infinite sheet.
        """

        num_nodes_x = self.num_cells_x * 4

        # Generate base indices for horizontal boundaries
        base_indices_y = np.arange(self.num_cells_y) * num_nodes_x
        right_edge_indices = base_indices_y + (self.num_cells_x - 1) * 4 + 3
        left_edge_indices = base_indices_y

        # Add horizontal periodic boundary conditions
        self.graph.add_edges_from(
            zip(right_edge_indices, left_edge_indices), bond_length=self.c_c_bond_distance, periodic=True
        )

        # Generate base indices for vertical boundaries
        top_left_indices = np.arange(self.num_cells_x) * 4
        bottom_left_indices = top_left_indices + (self.num_cells_y - 1) * num_nodes_x + 1
        bottom_right_indices = top_left_indices + (self.num_cells_y - 1) * num_nodes_x + 2

        # Add vertical periodic boundary conditions
        self.graph.add_edges_from(
            zip(bottom_left_indices, top_left_indices), bond_length=self.c_c_bond_distance, periodic=True
        )
        self.graph.add_edges_from(
            zip(bottom_right_indices, top_left_indices + 3), bond_length=self.c_c_bond_distance, periodic=True
        )

    def add_nitrogen_doping(
        self,
        total_percentage: float = None,
        percentages: dict = None,
        adjust_positions: bool = False,
        optimization_config: Optional["OptimizationConfig"] = None,
    ):
        """
        Add nitrogen doping to the graphene sheet.

        This method replaces a specified percentage of carbon atoms with nitrogen atoms in the graphene sheet.
        If specific percentages for different nitrogen species are provided, it ensures the sum does not exceed the
        total percentage. The remaining percentage is distributed equally among the available nitrogen species.

        Parameters
        ----------
        total_percentage : float, optional
            The total percentage of carbon atoms to replace with nitrogen atoms. Default is 10 if not specified.
        percentages : dict, optional
            A dictionary specifying the percentages for each nitrogen species. Keys should be NitrogenSpecies enum
            values and values should be the percentages for the corresponding species.
        adjust_positions : bool, optional
            Whether to adjust the positions of atoms after doping. Default is False.
        optimization_config : OptimizationConfig, optional
            Configuration containing optimization constants for adjusting atom positions. If None, default values are
            used.
            **Note**: This parameter only takes effect if `adjust_positions=True`.

        Raises
        ------
        ValueError
            If the specific percentages exceed the total percentage.
        UserWarning
            If `adjust_positions` is `False` but `optimization_config` is provided.

        Notes
        -----
        - If no total percentage is provided, a default of 10% is used.
        - If specific percentages are provided and their sum exceeds the total percentage, a ValueError is raised.
        - Remaining percentages are distributed equally among the available nitrogen species.
        - Nitrogen species are added in a predefined order: PYRIDINIC_4, PYRIDINIC_3, PYRIDINIC_2, PYRIDINIC_1,
          GRAPHITIC.
        - `optimization_config` is only considered if `adjust_positions` is set to True.
        """
        # Delegate the doping process to the doping handler
        self.doping_handler.add_nitrogen_doping(total_percentage, percentages)

        # Reset the positions_adjusted flag since the structure has changed
        self.positions_adjusted = False

        # Check if optimization_config is provided but adjust_positions is False
        if not adjust_positions and optimization_config is not None:
            warnings.warn(
                "An 'optimization_config' was provided, but 'adjust_positions' is False. "
                "The 'optimization_config' will have no effect. "
                "Set 'adjust_positions=True' to adjust atom positions or call 'adjust_atom_positions()' separately.",
                UserWarning,
            )

        # Adjust atom positions if specified
        if adjust_positions:
            if self.positions_adjusted:
                warnings.warn("Positions have already been adjusted.", UserWarning)
            else:
                if optimization_config is None:
                    optimization_config: "OptimizationConfig" = OptimizationConfig()
                print("\nThe positions of the atoms are now being adjusted. This may take a moment...\n")
                self.adjust_atom_positions(optimization_config=optimization_config)
                print("\nThe positions of the atoms have been adjusted.")
        else:
            print(
                "\nNo position adjustment is being performed. Doping has been applied structurally only.\n"
                "If structural optimization is required to adjust the positions, the 'adjust_positions' flag must be "
                "set to True in the 'add_nitrogen_doping' method or call 'adjust_atom_positions()' separately."
            )

    def adjust_atom_positions(self, optimization_config: Optional["OptimizationConfig"] = None):
        """
        Adjust the positions of atoms in the graphene sheet to optimize the structure including doping while minimizing
        the structural strain.

        Parameters
        ----------
        optimization_config : OptimizationConfig, optional
            Configuration containing optimization constants (the spring constants) for position adjustment. If None,
            default values are used.

        Notes
        -----
        This method uses optimization algorithms to adjust the positions of the atoms in the graphene sheet,
        aiming to achieve target bond lengths and angles, especially after doping has been applied.

        Warnings
        --------
        If positions have already been adjusted, calling this method again will have no effect.
        """
        if self.positions_adjusted:
            warnings.warn("Positions have already been adjusted.", UserWarning)
            return

        if optimization_config is None:
            optimization_config: "OptimizationConfig" = OptimizationConfig()

        # Existing code for position adjustment
        optimizer: "StructureOptimizer" = StructureOptimizer(self, optimization_config)
        optimizer.optimize_positions()

        # Set the flag to indicate positions have been adjusted
        self.positions_adjusted = True

    def _adjust_atom_positions_old(self):
        """
        Adjust the positions of atoms in the graphene sheet to optimize the structure including doping (minimize
        structural strain).

        Notes
        -----
        This method adjusts the positions of atoms in a graphene sheet to optimize the structure based on the doping
        configuration. It uses a combination of bond and angle energies to minimize the total energy of the system.
        """

        # Get all doping structures except graphitic nitrogen (graphitic nitrogen does not affect the structure)
        all_structures = [
            structure
            for structure in self.doping_handler.doping_structures.structures
            if structure.species != NitrogenSpecies.GRAPHITIC
        ]

        # Return if no doping structures are present
        if not all_structures:
            return

        # Get the initial positions of atoms
        positions = {node: self.graph.nodes[node]["position"] for node in self.graph.nodes}
        # Flatten the positions into a 1D array for optimization
        x0 = np.array([coord for node in self.graph.nodes for coord in [positions[node][0], positions[node][1]]])
        # Define the box size for minimum image distance calculation
        box_size = (self.actual_sheet_width + self.c_c_bond_distance, self.actual_sheet_height + self.cc_y_distance)

        def bond_strain(x):
            """
            Calculate the bond strain for the given atom positions.

            Parameters
            ----------
            x : ndarray
                Flattened array of positions of all atoms in the cycle.

            Returns
            -------
            total_strain : float
                The total bond strain in the structure.
            """

            total_bond_strain = 0.0

            # Initialize a set to track edges within cycles
            cycle_edges = set()

            # Collect all edges and their properties
            all_edges_in_order = []
            all_target_bond_lengths = []

            for structure in all_structures:
                # Get the target bond lengths for the specific nitrogen species
                properties = self.doping_handler.species_properties[structure.species]
                target_bond_lengths = properties.target_bond_lengths_cycle
                # Extract the ordered cycle of the doping structure to get the current bond lengths in order
                ordered_cycle = structure.cycle

                # Get the graph edges in order, including the additional edge in case of Pyridinic_1
                edges_in_order = list(pairwise(ordered_cycle + [ordered_cycle[0]]))
                if structure.species == NitrogenSpecies.PYRIDINIC_1:
                    edges_in_order.append(structure.additional_edge)

                # Extend the lists of edges and target bond lengths
                all_edges_in_order.extend(edges_in_order)
                all_target_bond_lengths.extend(target_bond_lengths)

            # Convert lists of edges and target bond lengths to numpy arrays
            node_indices = np.array(
                [
                    (list(self.graph.nodes).index(node_i), list(self.graph.nodes).index(node_j))
                    for node_i, node_j in all_edges_in_order
                ]
            )
            target_lengths = np.array(all_target_bond_lengths)

            # Extract the x and y coordinates of the nodes referenced by the first indices in node_indices
            positions_i = x[np.ravel(np.column_stack((node_indices[:, 0] * 2, node_indices[:, 0] * 2 + 1)))]

            # Extract the x and y coordinates of the nodes referenced by the second indices in node_indices
            positions_j = x[np.ravel(np.column_stack((node_indices[:, 1] * 2, node_indices[:, 1] * 2 + 1)))]

            # Reshape the flattened array back to a 2D array where each row contains the [x, y] coordinates of a node
            positions_i = positions_i.reshape(-1, 2)
            positions_j = positions_j.reshape(-1, 2)

            # Calculate bond lengths and energy
            current_lengths, _ = minimum_image_distance_vectorized(positions_i, positions_j, box_size)
            total_bond_strain += 0.5 * self.k_inner_bond * np.sum((current_lengths - target_lengths) ** 2)

            # Update bond lengths in the graph
            edge_updates = {
                (node_i, node_j): {"bond_length": current_lengths[idx]}
                for idx, (node_i, node_j) in enumerate(all_edges_in_order)
            }
            nx.set_edge_attributes(self.graph, edge_updates)
            cycle_edges.update((min(node_i, node_j), max(node_i, node_j)) for node_i, node_j in all_edges_in_order)

            # Handle non-cycle edges in a vectorized manner
            non_cycle_edges = [
                (node_i, node_j)
                for node_i, node_j, data in self.graph.edges(data=True)
                if (min(node_i, node_j), max(node_i, node_j)) not in cycle_edges
            ]
            if non_cycle_edges:
                # Convert non-cycle edge node pairs to a numpy array of indices
                node_indices = np.array(
                    [
                        (list(self.graph.nodes).index(node_i), list(self.graph.nodes).index(node_j))
                        for node_i, node_j in non_cycle_edges
                    ]
                )
                # Extract the x and y coordinates of the nodes referenced by the first indices in node_indices
                positions_i = x[np.ravel(np.column_stack((node_indices[:, 0] * 2, node_indices[:, 0] * 2 + 1)))]

                # Extract the x and y coordinates of the nodes referenced by the second indices in node_indices
                positions_j = x[np.ravel(np.column_stack((node_indices[:, 1] * 2, node_indices[:, 1] * 2 + 1)))]

                # Reshape the flattened array back to a 2D array where each row contains the [x, y] coordinates of a
                # node
                positions_i = positions_i.reshape(-1, 2)
                positions_j = positions_j.reshape(-1, 2)

                # Calculate the current bond lengths using the vectorized minimum image distance function
                current_lengths, _ = minimum_image_distance_vectorized(positions_i, positions_j, box_size)
                # Set the target lengths for non-cycle edges to 1.42 (assumed standard bond length)
                target_lengths = np.full(len(current_lengths), 1.42)

                # Calculate the energy contribution from non-cycle bonds
                total_bond_strain += 0.5 * self.k_outer_bond * np.sum((current_lengths - target_lengths) ** 2)

                # Prepare bond length updates for non-cycle edges
                edge_updates = {
                    (node_i, node_j): {"bond_length": current_lengths[idx]}
                    for idx, (node_i, node_j) in enumerate(non_cycle_edges)
                }
                # Update the bond lengths in the graph for non-cycle edges
                nx.set_edge_attributes(self.graph, edge_updates)

            return total_bond_strain

        def angle_strain(x):
            """
            Calculate the angle strain for the given atom positions.

            Parameters
            ----------
            x : ndarray
                Flattened array of positions of all atoms in the cycle.

            Returns
            -------
            total_strain : float
                The total angular strain in the structure.
            """

            total_angle_strain = 0.0

            # Initialize lists to collect all triplets of nodes and their target angles
            all_triplets = []
            all_target_angles = []

            # Initialize a set to track angles within cycles
            counted_angles = set()  # ToDo: Delete later if outer angles are not needed

            # Iterate over all doping structures to gather triplets and target angles
            for structure in all_structures:
                properties = self.doping_handler.species_properties[structure.species]
                target_angles = properties.target_angles_cycle
                ordered_cycle = structure.cycle

                # Extend the cycle to account for the closed loop by adding the first two nodes at the end
                extended_cycle = ordered_cycle + [ordered_cycle[0], ordered_cycle[1]]

                # Collect node triplets (i, j, k) for angle energy calculations
                triplets = [
                    (list(self.graph.nodes).index(i), list(self.graph.nodes).index(j), list(self.graph.nodes).index(k))
                    for i, j, k in zip(extended_cycle, extended_cycle[1:], extended_cycle[2:])
                ]
                all_triplets.extend(triplets)
                all_target_angles.extend(target_angles)

                if self.include_outer_angles:
                    # Add angles to counted_angles to avoid double-counting
                    for i, j, k in zip(extended_cycle, extended_cycle[1:], extended_cycle[2:]):
                        counted_angles.add((i, j, k))
                        counted_angles.add((k, j, i))

            # Convert lists of triplets and target angles to numpy arrays
            node_indices = np.array(all_triplets)
            target_angles = np.radians(np.array(all_target_angles))

            # Extract the x and y coordinates of the nodes referenced by the first, second, and third indices in
            # node_indices
            positions_i = x[np.ravel(np.column_stack((node_indices[:, 0] * 2, node_indices[:, 0] * 2 + 1)))]
            positions_j = x[np.ravel(np.column_stack((node_indices[:, 1] * 2, node_indices[:, 1] * 2 + 1)))]
            positions_k = x[np.ravel(np.column_stack((node_indices[:, 2] * 2, node_indices[:, 2] * 2 + 1)))]
            # Reshape the flattened arrays back to 2D arrays where each row contains the [x, y] coordinates of a node
            positions_i = positions_i.reshape(-1, 2)
            positions_j = positions_j.reshape(-1, 2)
            positions_k = positions_k.reshape(-1, 2)

            # Calculate vectors v1 (from j to i) and v2 (from j to k)
            _, v1 = minimum_image_distance_vectorized(positions_i, positions_j, box_size)
            _, v2 = minimum_image_distance_vectorized(positions_k, positions_j, box_size)

            # Calculate the cosine of the angle between v1 and v2
            # (cos_theta = dot(v1, v2) / (|v1| * |v2|) element-wise for each pair of vectors)
            cos_theta = np.einsum("ij,ij->i", v1, v2) / (np.linalg.norm(v1, axis=1) * np.linalg.norm(v2, axis=1))
            # Calculate the angle theta using arccos, ensuring the values are within the valid range for arccos
            theta = np.arccos(np.clip(cos_theta, -1.0, 1.0))

            # Calculate the energy contribution from angle deviations and add it to the total energy
            total_angle_strain += 0.5 * self.k_inner_angle * np.sum((theta - target_angles) ** 2)

            if self.include_outer_angles:
                # Calculate angle energy for angles outside the cycles
                for node in self.graph.nodes:
                    neighbors = list(self.graph.neighbors(node))
                    if len(neighbors) < 2:
                        continue
                    for i in range(len(neighbors)):
                        for j in range(i + 1, len(neighbors)):
                            ni = neighbors[i]
                            nj = neighbors[j]

                            # Skip angles that have already been counted
                            if (ni, node, nj) in counted_angles or (nj, node, ni) in counted_angles:
                                continue

                            x_node, y_node = (
                                x[2 * list(self.graph.nodes).index(node)],
                                x[2 * list(self.graph.nodes).index(node) + 1],
                            )
                            x_i, y_i = (
                                x[2 * list(self.graph.nodes).index(ni)],
                                x[2 * list(self.graph.nodes).index(ni) + 1],
                            )
                            x_j, y_j = (
                                x[2 * list(self.graph.nodes).index(nj)],
                                x[2 * list(self.graph.nodes).index(nj) + 1],
                            )
                            pos_node = create_position(x_node, y_node)
                            pos_i = create_position(x_i, y_i)
                            pos_j = create_position(x_j, y_j)
                            if (
                                not isinstance(pos_node, Position)
                                or not isinstance(pos_i, Position)
                                or not isinstance(pos_j, Position)
                            ):
                                raise TypeError("Expected Position, but got a different type")
                            _, v1 = minimum_image_distance(pos_i, pos_node, box_size)
                            _, v2 = minimum_image_distance(pos_j, pos_node, box_size)
                            cos_theta = np.dot(v1, v2) / (np.linalg.norm(v1) * np.linalg.norm(v2))
                            theta = np.arccos(np.clip(cos_theta, -1.0, 1.0))
                            total_angle_strain += (
                                0.5 * self.k_outer_angle * ((theta - np.radians(self.c_c_bond_angle)) ** 2)
                            )

            return total_angle_strain

        def total_strain(x):
            """
            Calculate the total structural strain (bond + angular) for the given positions.

            Parameters
            ----------
            x : ndarray
                Flattened array of positions of all atoms in the cycle.

            Returns
            -------
            total_strain : float
                The total structural strain in the system.
            """

            return bond_strain(x) + angle_strain(x)

        # Initialize the progress bar without a fixed total
        progress_bar = tqdm(total=None, desc="Optimizing positions", unit="iteration")

        def optimization_callback(xk):
            # Update the progress bar by one step
            progress_bar.update(1)

        # Start the optimization process with the callback to update progress
        result = minimize(total_strain, x0, method="L-BFGS-B", callback=optimization_callback)

        # Close the progress bar
        progress_bar.close()

        # Print the number of iterations and final energy
        print(f"\nNumber of iterations: {result.nit}\nFinal structural strain: {result.fun}")

        # Reshape the optimized positions back to the 2D array format
        optimized_positions = result.x.reshape(-1, 2)

        # Update the positions of atoms in the graph with the optimized positions using NetworkX set_node_attributes
        position_dict = {
            node: create_position(optimized_positions[idx][0], optimized_positions[idx][1], positions[node][2])
            for idx, node in enumerate(self.graph.nodes)
        }
        nx.set_node_attributes(self.graph, position_dict, "position")

    def create_hole(self, center: Tuple[float, float], radius: float):
        """
        Removes atoms within a certain radius around a given center using vectorized operations.

        Note: Filtering with a bounding box minimizes the number of distance calculations. Therefore, the method scales
        well with large structures, making it suitable for large graphene sheets.

        Parameters
        ----------
        center : Tuple[float, float]
            The (x, y) coordinates of the center of the hole.
        radius : float
            The radius of the hole.
        """
        # Extract node positions and IDs
        node_positions = nx.get_node_attributes(self.graph, "position")
        node_ids = np.array(list(node_positions.keys()))
        positions = np.array([(pos.x, pos.y) for pos in node_positions.values()])

        # Define the bounding box around the hole
        x0, y0 = center
        r = radius
        within_box = (
            (positions[:, 0] >= x0 - r)
            & (positions[:, 0] <= x0 + r)
            & (positions[:, 1] >= y0 - r)
            & (positions[:, 1] <= y0 + r)
        )

        # Filter positions and node IDs within the bounding box
        positions_in_box = positions[within_box]
        node_ids_in_box = node_ids[within_box]

        # Compute squared distances to the center
        dx = positions_in_box[:, 0] - x0
        dy = positions_in_box[:, 1] - y0
        distances_squared = dx**2 + dy**2

        # Identify nodes within the circle (hole)
        within_circle = distances_squared <= r**2
        nodes_to_remove = node_ids_in_box[within_circle]

        # Remove nodes from the graph
        self.graph.remove_nodes_from(nodes_to_remove.tolist())

        # Update possible doping positions
        self.doping_handler.mark_possible_carbon_atoms_for_update()

    def stack(
        self, interlayer_spacing: float = 3.35, number_of_layers: int = 3, stacking_type: str = "ABA"
    ) -> "StackedGraphene":
        """
        Stack graphene sheets using ABA or ABC stacking.

        Parameters
        ----------
        interlayer_spacing : float, optional
            The shift in the z-direction for each layer. Default is 3.35 Å.
        number_of_layers : int, optional
            The number of layers to stack. Default is 3.
        stacking_type : str, optional
            The type of stacking to use ('ABA' or 'ABC'). Default is 'ABA'.

        Returns
        -------
        StackedGraphene
            The stacked graphene structure.

        Raises
        ------
        ValueError
            If `interlayer_spacing` is non-positive, `number_of_layers` is not a positive integer, or `stacking_type` is
            not 'ABA' or 'ABC'.
        """
        return StackedGraphene(self, interlayer_spacing, number_of_layers, stacking_type)


class StackedGraphene(Structure3D):
    """
    Represents a stacked graphene structure.
    """

    def __init__(
        self,
        graphene_sheet: GrapheneSheet,
        interlayer_spacing: float = 3.35,
        number_of_layers: int = 3,
        stacking_type: str = "ABA",
    ):
        """
        Initialize the StackedGraphene with a base graphene sheet, interlayer spacing, number of layers, and stacking
        type.

        Parameters
        ----------
        graphene_sheet : GrapheneSheet
            The base graphene sheet to be stacked.
        interlayer_spacing : float, optional
            The spacing between layers in the z-direction. Default is 3.35 Å.
        number_of_layers : int, optional
            The number of layers to stack. Default is 3.
        stacking_type : str, optional
            The type of stacking to use ('ABA' or 'ABC'). Default is 'ABA'.

        Raises
        ------
        ValueError
            If `interlayer_spacing` is non-positive, `number_of_layers` is not a positive integer, or `stacking_type` is
            not 'ABA' or 'ABC'.
        """
        super().__init__()

        # Validate interlayer_spacing
        if not isinstance(interlayer_spacing, (int, float)) or interlayer_spacing <= 0:
            raise ValueError(f"interlayer_spacing must be positive number, but got {interlayer_spacing}.")

        # Validate number_of_layers
        if not isinstance(number_of_layers, int) or number_of_layers <= 0:
            raise ValueError(f"number_of_layers must be a positive integer, but got {number_of_layers}.")

        # Ensure stacking_type is a string and validate it
        if not isinstance(stacking_type, str):
            raise ValueError(f"stacking_type must be a string, but got {type(stacking_type).__name__}.")

        # Validate stacking_type after converting it to uppercase
        self.stacking_type = stacking_type.upper()
        """The type of stacking to use ('ABA' or 'ABC')."""
        valid_stacking_types = {"ABA", "ABC"}
        if self.stacking_type not in valid_stacking_types:
            raise ValueError(f"stacking_type must be one of {valid_stacking_types}, but got '{self.stacking_type}'.")

        self.graphene_sheets = []
        """A list to hold individual GrapheneSheet instances."""
        self.interlayer_spacing = interlayer_spacing
        """The spacing between layers in the z-direction."""
        self.number_of_layers = number_of_layers
        """The number of layers to stack."""

        # Add the original graphene sheet as the first layer
        # toggle_dimension(graphene_sheet.graph)
        self.graphene_sheets.append(graphene_sheet)

        # Add additional layers by copying the original graphene sheet
        for layer in range(1, self.number_of_layers):
            # Create a copy of the original graphene sheet and shift it
            new_sheet = copy.deepcopy(graphene_sheet)
            self._shift_sheet(new_sheet, layer)
            self.graphene_sheets.append(new_sheet)

        # Build the structure by combining all graphene sheets
        self.build_structure()

    def _shift_sheet(self, sheet: GrapheneSheet, layer: int):
        """
        Shift the graphene sheet by the appropriate interlayer spacing and x-shift for ABA stacking.

        Parameters
        ----------
        sheet : GrapheneSheet
            The graphene sheet to shift.
        layer : int
            The layer number to determine the shifts.
        """
        interlayer_shift = self.graphene_sheets[0].c_c_bond_distance  # Fixed x_shift for ABA stacking

        if self.stacking_type == "ABA":
            x_shift = (layer % 2) * interlayer_shift
        elif self.stacking_type == "ABC":
            x_shift = (layer % 3) * interlayer_shift
        else:
            raise ValueError(f"Unsupported stacking type: {self.stacking_type}. Please use 'ABA' or 'ABC'.")

        z_shift = layer * self.interlayer_spacing

        # Update the positions in the copied sheet
        for node, pos in sheet.graph.nodes(data="position"):
            shifted_pos = Position(pos.x + x_shift, pos.y, z_shift)
            sheet.graph.nodes[node]["position"] = shifted_pos

    def build_structure(self):
        """
        Combine all the graphene sheets into a single structure.
        """
        # Start with the graph of the first layer
        self.graph = self.graphene_sheets[0].graph.copy()

        # Iterate over the remaining layers and combine them into self.graph
        for sheet in self.graphene_sheets[1:]:
            self.graph = nx.disjoint_union(self.graph, sheet.graph)

    def add_nitrogen_doping(
        self,
        total_percentage: float = None,
        percentages: dict = None,
        adjust_positions: bool = False,
        layers: Union[List[int], str] = "all",
        optimization_config: Optional["OptimizationConfig"] = None,
    ):
        """
        Add nitrogen doping to one or multiple layers in the stacked graphene structure.

        Parameters
        ----------
        total_percentage : float, optional
            The total percentage of carbon atoms to replace with nitrogen atoms. Default is 10 if not specified.
        percentages : dict, optional
            A dictionary specifying the percentages for each nitrogen species. Keys should be NitrogenSpecies enum
            values and values should be the percentages for the corresponding species.
        adjust_positions : bool, optional
            Whether to adjust the positions of atoms after doping. Default is False.
        layers : Union[List[int], str], optional
            The layers to apply doping to. Can be a list of layer indices or "all" to apply to all layers. Default is
            "all".
        optimization_config : OptimizationConfig, optional
            Configuration containing optimization constants for adjusting atom positions. If None, default values are
            used.
            **Note**: This parameter only takes effect if `adjust_positions=True`.

        Raises
        ------
        IndexError
            If any of the specified layers are out of range.
        UserWarning
            If `adjust_positions` is `False` but `optimization_config` is provided.

        Notes
        -----
        - After doping, positions may be adjusted by setting `adjust_positions=True` or by calling
        `adjust_atom_positions()`.
        """
        # Determine which layers to dope
        if isinstance(layers, str) and layers.lower() == "all":
            layers = list(range(self.number_of_layers))
        elif isinstance(layers, list):
            if any(layer < 0 or layer >= self.number_of_layers for layer in layers):
                raise IndexError("One or more specified layers are out of range.")
        else:
            raise ValueError("Invalid 'layers' parameter. Must be a list of integers or 'all'.")

        if optimization_config is None and adjust_positions:
            optimization_config: "OptimizationConfig" = OptimizationConfig()

        # Check if optimization_config is provided but adjust_positions is False
        if not adjust_positions and optimization_config is not None:
            warnings.warn(
                "An 'optimization_config' was provided, but 'adjust_positions' is False. "
                "The 'optimization_config' will have no effect. "
                "Set 'adjust_positions=True' to adjust atom positions or call 'adjust_atom_positions()' "
                "separately.",
                UserWarning,
            )

        # Apply doping to each specified layer
        for layer_index in layers:
            self.add_nitrogen_doping_to_layer(
                layer_index=layer_index,
                total_percentage=total_percentage,
                percentages=percentages,
                adjust_positions=adjust_positions,
                optimization_config=optimization_config,
            )

    def add_nitrogen_doping_to_layer(
        self,
        layer_index: int,
        total_percentage: float = None,
        percentages: dict = None,
        adjust_positions: bool = False,
        optimization_config: Optional["OptimizationConfig"] = None,
    ):
        """
        Add nitrogen doping to a specific layer in the stacked graphene structure.

        Parameters
        ----------
        layer_index : int
            The index of the layer to dope.
        total_percentage : float, optional
            The total percentage of carbon atoms to replace with nitrogen atoms. Default is 10 if not specified.
        percentages : dict, optional
            A dictionary specifying the percentages for each nitrogen species. Keys should be NitrogenSpecies enum
            values and values should be the percentages for the corresponding species.
        adjust_positions : bool, optional
            Whether to adjust the positions of atoms after doping. Default is False.
        optimization_config : OptimizationConfig, optional
            Configuration containing optimization constants for adjusting atom positions. If None, default values are
            used.
            **Note**: This parameter only takes effect if `adjust_positions=True`.

        Raises
        ------
        UserWarning
            If `adjust_positions` is `False` but `optimization_config` is provided.
        """
        if 0 <= layer_index < len(self.graphene_sheets):

            if optimization_config is None and adjust_positions:
                optimization_config: "OptimizationConfig" = OptimizationConfig()

            # Perform the doping
            self.graphene_sheets[layer_index].add_nitrogen_doping(
                total_percentage=total_percentage,
                percentages=percentages,
                adjust_positions=adjust_positions,
                optimization_config=optimization_config,
            )

            # Rebuild the main graph in order to update the structure after doping
            self.build_structure()
        else:
            raise IndexError("Layer index out of range.")

    def adjust_atom_positions(
        self, layers: Union[List[int], str] = "all", optimization_config: Optional["OptimizationConfig"] = None
    ):
        """
        Adjust the positions of atoms in specified layers of the stacked graphene structure to optimize the structure.

        Parameters
        ----------
        layers : Union[List[int], str], optional
            The layers to adjust positions for. Can be a list of layer indices or "all".
        optimization_config : OptimizationConfig, optional
            Configuration containing optimization constants for position adjustments. If None, default values are used.

        Notes
        -----
        Positions will only be adjusted for layers where positions have not already been adjusted.

        Warnings
        --------
        If positions have already been adjusted in a layer, a warning will be issued.
        """
        # Determine which layers to adjust
        if isinstance(layers, str) and layers.lower() == "all":
            layers = list(range(self.number_of_layers))
        elif isinstance(layers, list):
            if any(layer < 0 or layer >= self.number_of_layers for layer in layers):
                raise IndexError("One or more specified layers are out of range.")
        else:
            raise ValueError("Invalid 'layers' parameter. Must be a list of integers or 'all'.")

        if optimization_config is None:
            optimization_config: "OptimizationConfig" = OptimizationConfig()

        for layer_index in layers:
            sheet = self.graphene_sheets[layer_index]
            sheet.adjust_atom_positions(optimization_config=optimization_config)

        # Rebuild the main graph to reflect updated positions
        self.build_structure()


class CNT(Structure3D):
    """
    Represents a carbon nanotube structure.
    """

    def __init__(
        self,
        bond_length: float,
        tube_length: float,
        tube_size: Optional[int] = None,
        tube_diameter: Optional[float] = None,
        conformation: str = "zigzag",
        periodic: bool = False,
    ):
        """
        Initialize the CarbonNanotube with given parameters.

        Parameters
        ----------
        bond_length : float
            The bond length between carbon atoms in the CNT.
        tube_length : float
            The length of the CNT.
        tube_size : int, optional
            The size of the CNT, i.e., the number of hexagonal units around the circumference.
        tube_diameter: float, optional
            The diameter of the CNT.
        conformation : str, optional
            The conformation of the CNT ('armchair' or 'zigzag'). Default is 'zigzag'.
        periodic : bool, optional
            Whether to apply periodic boundary conditions along the tube axis (default is False).

        Raises
        ------
        ValueError
            If neither tube_size nor tube_diameter is specified.
            If both tube_size and tube_diameter are specified.
            If the conformation is invalid.

        Notes
        -----
        - You must specify either `tube_size` or `tube_diameter`, but not both.
          These parameters are internally converted using standard formulas.
        """
        super().__init__()

        # Input validation and parameter handling
        if tube_size is None and tube_diameter is None:
            raise ValueError("You must specify either 'tube_size' or 'tube_diameter'.")

        if tube_size is not None and tube_diameter is not None:
            raise ValueError("Specify only one of 'tube_size' or 'tube_diameter', not both.")

        self.bond_length = bond_length
        self.tube_length = tube_length
        self.conformation = conformation.lower()
        self.periodic = periodic

        # Validate conformation
        if self.conformation not in ["armchair", "zigzag"]:
            raise ValueError("Invalid conformation. Choose either 'armchair' or 'zigzag'.")

        # Use 'tube_size' as internal parameter
        if tube_size is not None:
            self.tube_size = tube_size
            # `tube_diameter` will be calculated based on `tube_size`
        elif tube_diameter is not None:
            # Calculate `tube_size` based on `tube_diameter`
            self.tube_size = self._calculate_tube_size_from_diameter(tube_diameter)
            # `tube_diameter` will be calculated based on `tube_size`

        # Build the CNT structure using graph theory
        self.build_structure()

    @property
    def actual_length(self) -> float:
        """
        Calculate the actual length of the CNT by finding the difference between the maximum and minimum z-coordinates.

        Returns
        -------
        float
            The actual length of the CNT in the z direction.
        """
        # Get the z-coordinates of all nodes in the CNT
        z_coordinates = [pos.z for node, pos in nx.get_node_attributes(self.graph, "position").items()]

        # Calculate the difference between the maximum and minimum z-values
        return max(z_coordinates) - min(z_coordinates)

    @property
    def actual_tube_diameter(self) -> float:
        """
        Calculate the diameter of the CNT based on the tube size and bond length.

        The formula differs for zigzag and armchair conformations and is taken from the following sources:
            - https://www.sciencedirect.com/science/article/pii/S0020768306000412
            - https://indico.ictp.it/event/7605/session/12/contribution/72/material/1/0.pdf

        Returns
        -------
        float
            The calculated `tube_diameter` based on `tube_size`.
        """
        return self._calculate_tube_diameter_from_size(self.tube_size)

    def _calculate_tube_diameter_from_size(self, tube_size: int) -> float:
        """
        Calculate the diameter of the CNT based on the given `tube_size` and bond length.

        The formula differs for zigzag and armchair conformations and are taken from the following sources:
            - https://www.sciencedirect.com/science/article/pii/S0020768306000412
            - https://indico.ictp.it/event/7605/session/12/contribution/72/material/1/0.pdf

        Parameters
        ----------
        tube_size : int
            The size of the CNT, i.e., the number of hexagonal units around the circumference.

        Returns
        -------
            The calculated `tube_diameter` based on the given `tube_size`
        """
        len_unit_vec = np.sqrt(3) * self.bond_length
        if self.conformation == "armchair":
            return (np.sqrt(3) * len_unit_vec * tube_size) / np.pi
        elif self.conformation == "zigzag":
            return (len_unit_vec * tube_size) / np.pi

    def _calculate_tube_size_from_diameter(self, tube_diameter: float) -> int:
        """
        Calculates 'tube_size' based on the given 'tube_diameter' and bond length.

        The formula differs for zigzag and armchair conformations and are taken from the following sources:
            - https://www.sciencedirect.com/science/article/pii/S0020768306000412
            - https://indico.ictp.it/event/7605/session/12/contribution/72/material/1/0.pdf

        Parameters
        ----------
        tube_diameter : float
            The desired diameter of the CNT.

        Returns
        -------
        int
            The calculated 'tube_size' based on the given 'tube_diameter'.

        Raises
        ------
        ValueError
            If the calculated 'tube_size' is not a positive integer.
        """
        len_unit_vec = np.sqrt(3) * self.bond_length
        if self.conformation == "armchair":
            tube_size = (tube_diameter * np.pi) / (len_unit_vec * np.sqrt(3))
        else:
            tube_size = (tube_diameter * np.pi) / len_unit_vec

        tube_size = int(round(tube_size))
        if tube_size < 1:
            raise ValueError("The calculated `tube_size` needs to be a positive integer.")

        return tube_size

    def build_structure(self):
        """
        Build the CNT structure based on the given parameters.

        Raises
        ------
        ValueError
            If the conformation is not 'armchair' or 'zigzag'.
        """
        # Check if the conformation is valid
        if self.conformation not in ["armchair", "zigzag"]:
            raise ValueError("Invalid conformation. Choose either 'armchair' or 'zigzag'.")

        # Calculate common parameters
        distance = self.bond_length
        hex_d = distance * math.cos(math.radians(30)) * 2
        symmetry_angle = 360 / self.tube_size

        if self.conformation == "armchair":
            # Calculate the positions for the armchair conformation
            positions, z_max = self._calculate_armchair_positions(distance, symmetry_angle)
        else:
            # Calculate the positions for the zigzag conformation
            positions, z_max = self._calculate_zigzag_positions(distance, hex_d, symmetry_angle)

        # Add nodes to the graph
        self._add_nodes_to_graph(positions)

        # Add internal bonds within unit cells
        self._add_internal_bonds(len(positions))

        # Add connections between unit cells
        self._add_unit_cell_connections(positions)

        # Add connections to complete the end of each cycle
        self._complete_cycle_connections(positions)

        # Create connections between different layers of the CNT
        self._connect_layers(positions)

        # Apply periodic boundary conditions if the 'periodic' attribute is True
        if self.periodic:
            self._add_periodic_boundaries(len(positions))

    def _calculate_armchair_positions(
        self, distance: float, symmetry_angle: float
    ) -> Tuple[List[Tuple[float, float, float]], float]:
        """
        Calculate atom positions for the armchair conformation.

        Parameters
        ----------
        distance : float
            The bond length between carbon atoms in the CNT.
        symmetry_angle : float
            The angle between repeating units around the circumference of the tube.

        Returns
        -------
        positions : List[Tuple[float, float, float]]
            A list of atom positions in the format (x, y, z).
        z_max : float
            The maximum z-coordinate reached by the structure.
        """
        # Calculate the angle between carbon bonds in the armchair configuration
        angle_carbon_bond = 360 / (self.tube_size * 3)
        # Calculate the radius of the CNT
        radius = self.actual_tube_diameter / 2
        # Calculate the horizontal distance between atoms along the x-axis within a unit cell
        distx = radius - radius * math.cos(math.radians(angle_carbon_bond / 2))
        # Calculate the vertical distance between atoms along the y-axis within a unit cell
        disty = -radius * math.sin(math.radians(angle_carbon_bond / 2))
        # Calculate the step size along the z-axis (height) between layers of atoms
        zstep = math.sqrt(distance**2 - distx**2 - disty**2)

        # Initialize a list to store all the calculated positions of atoms
        positions = []
        # Initialize the maximum z-coordinate to 0
        z_max = 0
        # Initialize a counter to track the number of layers
        counter = 0

        # Loop until the maximum z-coordinate reaches or exceeds the desired tube length
        while z_max < self.tube_length:
            # Calculate the current z-coordinate for this layer of atoms
            z_coordinate = zstep * 2 * counter

            # Loop over the number of atoms in one layer (tube_size) to calculate their positions
            for i in range(self.tube_size):
                # Calculate and add the positions of atoms in this unit cell to the list
                positions.extend(
                    self._calculate_armchair_unit_cell_positions(
                        i, radius, symmetry_angle, angle_carbon_bond, zstep, z_coordinate
                    )
                )
            # Update the maximum z-coordinate reached by the structure after this layer
            z_max = z_coordinate + zstep
            # Increment the counter to move to the next layer
            counter += 1

        # Return the list of atom positions and the maximum z-coordinate reached
        return positions, z_max

    def _calculate_zigzag_positions(
        self, distance: float, hex_d: float, symmetry_angle: float
    ) -> Tuple[List[Tuple[float, float, float]], float]:
        """
        Calculate atom positions for the zigzag conformation.

        Parameters
        ----------
        distance : float
            The bond length between carbon atoms in the CNT.
        hex_d : float
            The distance between two atoms in a hexagon.
        symmetry_angle : float
            The angle between repeating units around the circumference of the tube.

        Returns
        -------
        positions : List[Tuple[float, float, float]]
            A list of atom positions in the format (x, y, z).
        z_max : float
            The maximum z-coordinate reached by the structure.
        """
        # Calculate the radius of the CNT
        radius = self.actual_tube_diameter / 2
        # Calculate the horizontal distance between atoms along the x-axis within a unit cell
        distx = radius - radius * math.cos(math.radians(symmetry_angle / 2))
        # Calculate the vertical distance between atoms along the y-axis within a unit cell
        disty = -radius * math.sin(math.radians(symmetry_angle / 2))
        # Calculate the step size along the z-axis (height) between layers of atoms
        zstep = math.sqrt(distance**2 - distx**2 - disty**2)

        # Initialize a list to store all the calculated positions of atoms
        positions = []
        # Initialize the maximum z-coordinate to 0
        z_max = 0
        # Initialize a counter to track the number of layers
        counter = 0

        # Loop until the maximum z-coordinate reaches or exceeds the desired tube length
        while z_max < self.tube_length:
            # Calculate the current z-coordinate for this layer of atoms, including the vertical offset
            z_coordinate = (2 * zstep + distance * 2) * counter

            # Loop over the number of cells in one layer (tube_size) to calculate their positions
            for i in range(self.tube_size):
                # Calculate and add the positions of atoms in this unit cell to the list
                positions.extend(
                    self._calculate_zigzag_unit_cell_positions(i, radius, symmetry_angle, zstep, distance, z_coordinate)
                )

            # Update the maximum z-coordinate reached by the structure after this layer
            z_max = z_coordinate + 2 * zstep + distance * 2
            # Increment the counter to move to the next layer
            counter += 1

        # Return the list of atom positions and the maximum z-coordinate reached
        return positions, z_max

    @staticmethod
    def _calculate_armchair_unit_cell_positions(
        i: int, radius: float, symmetry_angle: float, angle_carbon_bond: float, zstep: float, z_coordinate: float
    ) -> List[Tuple[float, float, float]]:
        """
        Calculate the positions of atoms in one armchair unit cell.

        Parameters
        ----------
        i : int
            The index of the unit cell around the circumference.
        radius : float
            The radius of the CNT.
        symmetry_angle : float
            The angle between repeating units around the circumference of the tube.
        angle_carbon_bond : float
            The bond angle between carbon atoms.
        zstep : float
            The step size along the z-axis between layers.
        z_coordinate : float
            The z-coordinate of the current layer.

        Returns
        -------
        positions : List[Tuple[float, float, float]]
            A list of atom positions in the format (x, y, z).
        """
        # Initialize an empty list to store the positions of atoms in this unit cell
        positions: List[Tuple[float, float, float]] = []

        # Calculate the position of the first atom in the unit cell
        angle1 = math.radians(symmetry_angle * i)  # Convert the angle to radians
        x1 = radius * math.cos(angle1)  # Calculate the x-coordinate using the radius and angle
        y1 = radius * math.sin(angle1)  # Calculate the y-coordinate using the radius and angle
        positions.append((x1, y1, z_coordinate))  # Append the (x, y, z) position of the first atom

        # Calculate the position of the second atom in the unit cell
        angle2 = math.radians(symmetry_angle * i + angle_carbon_bond)  # Adjust the angle for the second bond
        x2 = radius * math.cos(angle2)  # Calculate the x-coordinate of the second atom
        y2 = radius * math.sin(angle2)  # Calculate the y-coordinate of the second atom
        positions.append((x2, y2, z_coordinate))  # Append the (x, y, z) position of the second atom

        # Calculate the position of the third atom in the unit cell, which is shifted along the z-axis
        angle3 = math.radians(symmetry_angle * i + angle_carbon_bond * 1.5)  # Adjust the angle for the third bond
        x3 = radius * math.cos(angle3)  # Calculate the x-coordinate of the third atom
        y3 = radius * math.sin(angle3)  # Calculate the y-coordinate of the third atom
        z3 = zstep + z_coordinate  # Add the z-step to the z-coordinate for the third atom
        positions.append((x3, y3, z3))  # Append the (x, y, z) position of the third atom

        # Calculate the position of the fourth atom in the unit cell, also shifted along the z-axis
        angle4 = math.radians(symmetry_angle * i + angle_carbon_bond * 2.5)  # Adjust the angle for the fourth bond
        x4 = radius * math.cos(angle4)  # Calculate the x-coordinate of the fourth atom
        y4 = radius * math.sin(angle4)  # Calculate the y-coordinate of the fourth atom
        z4 = zstep + z_coordinate  # Add the z-step to the z-coordinate for the fourth atom
        positions.append((x4, y4, z4))  # Append the (x, y, z) position of the fourth atom

        # Return the list of atom positions calculated for this unit cell
        return positions

    @staticmethod
    def _calculate_zigzag_unit_cell_positions(
        i: int, radius: float, symmetry_angle: float, zstep: float, distance: float, z_coordinate: float
    ) -> List[Tuple[float, float, float]]:
        """
        Calculate the positions of atoms in one zigzag unit cell.

        Parameters
        ----------
        i : int
            The index of the unit cell around the circumference.
        radius : float
            The radius of the CNT.
        symmetry_angle : float
            The angle between repeating units around the circumference of the tube.
        zstep : float
            The step size along the z-axis between layers.
        distance : float
            The bond length between carbon atoms in the CNT.
        z_coordinate : float
            The z-coordinate of the current layer.

        Returns
        -------
        positions : List[Tuple[float, float, float]]
            A list of atom positions in the format (x, y, z).
        """
        # Initialize an empty list to store the positions of atoms in this unit cell
        positions: List[Tuple[float, float, float]] = []

        # Calculate the position of the first atom in the unit cell
        angle1 = math.radians(symmetry_angle * i)  # Convert the angle to radians
        x1 = radius * math.cos(angle1)  # Calculate the x-coordinate using the radius and angle
        y1 = radius * math.sin(angle1)  # Calculate the y-coordinate using the radius and angle
        positions.append((x1, y1, z_coordinate))  # Append the (x, y, z) position of the first atom

        # Calculate the position of the second atom in the unit cell
        angle2 = math.radians(symmetry_angle * i + symmetry_angle / 2)  # Adjust the angle by half the symmetry angle
        x2 = radius * math.cos(angle2)  # Calculate the x-coordinate of the second atom
        y2 = radius * math.sin(angle2)  # Calculate the y-coordinate of the second atom
        z2 = zstep + z_coordinate  # Add the z-step to the z-coordinate for the second atom
        positions.append((x2, y2, z2))  # Append the (x, y, z) position of the second atom

        # The third atom shares the same angular position as the second but is further along the z-axis
        angle3 = angle2  # The angle remains the same as the second atom
        x3 = radius * math.cos(angle3)  # Calculate the x-coordinate of the third atom
        y3 = radius * math.sin(angle3)  # Calculate the y-coordinate of the third atom
        z3 = zstep + distance + z_coordinate  # Add the z-step and bond distance to the z-coordinate
        positions.append((x3, y3, z3))  # Append the (x, y, z) position of the third atom

        # The fourth atom returns to the angular position of the first atom but is at a different z-coordinate
        angle4 = angle1  # The angle is the same as the first atom
        x4 = radius * math.cos(angle4)  # Calculate the x-coordinate of the fourth atom
        y4 = radius * math.sin(angle4)  # Calculate the y-coordinate of the fourth atom
        z4 = 2 * zstep + distance + z_coordinate  # Add twice the z-step and bond distance to the z-coordinate
        positions.append((x4, y4, z4))  # Append the (x, y, z) position of the fourth atom

        # Return the list of atom positions calculated for this unit cell
        return positions

    def _add_nodes_to_graph(self, positions: List[Tuple[float, float, float]]):
        """
        Add the calculated positions as nodes to the graph.

        Parameters
        ----------
        positions : List[Tuple[float, float, float]]
            A list of atom positions in the format (x, y, z).
        """
        # Check if the CNT conformation is "armchair"
        if self.conformation == "armchair":
            # Calculate the index shift for armchair conformation to ensure correct node indexing
            idx_shift = 4 * self.tube_size

            # Generate node indices with a specific shift applied for the first node in each unit cell
            node_indices = [i + idx_shift - 1 if i % idx_shift == 0 else i - 1 for i in range(len(positions))]
        else:
            # For "zigzag" conformation, use a simple sequence of indices
            node_indices = list(range(len(positions)))

        # Create a dictionary of nodes, mapping each node index to its attributes
        nodes = {
            idx: {
                "element": "C",  # Set the element type to carbon ("C")
                "position": Position(*pos),  # Convert position tuple to Position object
                "possible_doping_site": True,  # Mark the node as a possible doping site
            }
            for idx, pos in zip(node_indices, positions)  # Iterate over node indices and positions
        }

        # Add all nodes to the graph using the dictionary created
        self.graph.add_nodes_from(nodes.items())

    def _add_internal_bonds(self, num_positions: int) -> None:
        """
        Add internal bonds within unit cells.

        Parameters
        ----------
        num_positions : int
            The number of atom positions in the CNT structure.
        """
        # Connect atoms within the same unit cell
        edges = [(idx, idx + 1) for idx in range(0, num_positions, 4)]
        edges += [(idx + 1, idx + 2) for idx in range(0, num_positions, 4)]
        edges += [(idx + 2, idx + 3) for idx in range(0, num_positions, 4)]
        self.graph.add_edges_from(edges, bond_length=self.bond_length)

    def _add_unit_cell_connections(self, positions: List[Tuple[float, float, float]]):
        """
        Add connections between unit cells.

        Parameters
        ----------
        positions : List[Tuple[float, float, float]]
            A list of atom positions in the format (x, y, z).
        """
        edges = []
        for idx in range(0, len(positions) - 4, 4):
            # Check if the atoms are in the same layer
            if positions[idx][2] == positions[idx + 4][2]:
                if self.conformation == "armchair":
                    # Connect the last atom of the current unit cell with the first atom of the next unit cell
                    edges.append((idx + 3, idx + 4))
                else:
                    # Connect the second atom of the current unit cell with the first atom of the next unit cell
                    edges.append((idx + 1, idx + 4))
                    # Connect the third atom of the current unit cell with the fourth atom of the next unit cell
                    edges.append((idx + 2, idx + 7))
        self.graph.add_edges_from(edges, bond_length=self.bond_length)

    def _complete_cycle_connections(self, positions: List[Tuple[float, float, float]]) -> None:
        """
        Complete connections at the end of each cycle.

        Parameters
        ----------
        positions : List[Tuple[float, float, float]]
            A list of atom positions in the format (x, y, z).
        """
        edges: List[Tuple[int, int]] = []
        for idx in range(0, len(positions), 4 * self.tube_size):
            # Get indices of atoms in the first and last cells of the cycle (in the same layer)
            first_idx_first_cell_of_cycle = idx
            first_idx_last_cell_of_cycle = idx + 4 * self.tube_size - 4
            last_idx_last_cell_of_cycle = idx + 4 * self.tube_size - 1

            if self.conformation == "armchair":
                # Connect the last atom of the last unit cell with the first atom of the first unit cell
                edges.append((last_idx_last_cell_of_cycle, first_idx_first_cell_of_cycle))
            else:
                # Connect the second atom of the last unit cell with the first atom of the first unit cell
                edges.append((first_idx_last_cell_of_cycle + 1, first_idx_first_cell_of_cycle))
                # Connect the third atom of the last unit cell with the fourth atom of the first unit cell
                edges.append((first_idx_last_cell_of_cycle + 2, first_idx_first_cell_of_cycle + 3))
        self.graph.add_edges_from(edges, bond_length=self.bond_length)

    def _connect_layers(self, positions: List[Tuple[float, float, float]]):
        """
        Create connections between different layers of the CNT.

        Parameters
        ----------
        positions : List[Tuple[float, float, float]]
            A list of atom positions in the format (x, y, z).
        """
        edges = []
        # Loop over the positions to create connections between different layers
        # The loop iterates over the positions with a step of 4 * tube_size (this ensures that we are jumping from one
        # "layer" to the next)
        for idx in range(0, len(positions) - 4 * self.tube_size, 4 * self.tube_size):
            # Loop over the number of cells in one layer (tube_size)
            for i in range(self.tube_size):
                # For the "armchair" conformation
                if self.conformation == "armchair":
                    # Connect the third atom of a cell of one layer to the fourth atom of a cell in the layer above
                    edges.append((idx + 2 + 4 * i, idx + 3 + 4 * i + 4 * self.tube_size))
                    # Connect the second atom of a cell of one layer to the first atom of a cell in the layer above
                    edges.append((idx + 1 + 4 * i, idx + 4 * i + 4 * self.tube_size))
                # For the "zigzag" conformation
                else:
                    # Connect the last atom of a cell of one layer to the first atom of a cell in the layer above
                    edges.append((idx + 3 + 4 * i, idx + 4 * i + 4 * self.tube_size))
        self.graph.add_edges_from(edges, bond_length=self.bond_length)

    def _add_periodic_boundaries(self, num_atoms: int):
        """
        Add periodic boundary conditions along the z-axis of the CNT.

        Parameters
        ----------
        num_atoms : int
            The number of atoms in the CNT structure.
        """
        edges: List[Tuple[int, int]] = []

        # Loop through the atoms to connect the first layer with the last, closing the cylinder along the z-axis
        for i in range(self.tube_size):
            # Determine the indices for the first and last layers in the positions list
            first_idx_z_coordinate_first_cell = i * 4
            first_idx_z_coordinate_last_cell = first_idx_z_coordinate_first_cell + num_atoms - 4 * self.tube_size

            if self.conformation == "armchair":
                # Connect the second atom of the last cell in one column of cells with the first atom of the first cell
                edges.append((first_idx_z_coordinate_last_cell + 1, first_idx_z_coordinate_first_cell))
                # Connect the third atom of the last cell in one column of cells with the fourth atom of the first cell
                edges.append((first_idx_z_coordinate_last_cell + 2, first_idx_z_coordinate_first_cell + 3))
            else:
                # Connect the last atom of the last cell in one column of cells with the first atom of the first cell
                edges.append((first_idx_z_coordinate_last_cell + 3, first_idx_z_coordinate_first_cell))

        # Add these periodic edges to the graph, marking them as periodic
        self.graph.add_edges_from(edges, bond_length=self.bond_length, periodic=True)

    def add_nitrogen_doping(self, total_percentage: float = None, percentages: dict = None):
        """
        Add nitrogen doping to the CNT.

        This method replaces a specified percentage of carbon atoms with nitrogen atoms in the CNT.
        If specific percentages for different nitrogen species are provided, it ensures the sum does not exceed the
        total percentage. The remaining percentage is distributed equally among the available nitrogen species. Note
        that no position adjustment is implemented for three-dimensional structures and therefore not supported for
        CNTs as well.

        Parameters
        ----------
        total_percentage : float, optional
            The total percentage of carbon atoms to replace with nitrogen atoms. Default is 10 if not specified.
        percentages : dict, optional
            A dictionary specifying the percentages for each nitrogen species. Keys should be NitrogenSpecies enum
            values and values should be the percentages for the corresponding species.

        Raises
        ------
        ValueError
            If the specific percentages exceed the total percentage.

        Notes
        -----
        - If no total percentage is provided, a default of 10% is used.
        - If specific percentages are provided and their sum exceeds the total percentage, a ValueError is raised.
        - Remaining percentages are distributed equally among the available nitrogen species.
        - Nitrogen species are added in a predefined order: PYRIDINIC_4, PYRIDINIC_3, PYRIDINIC_2, PYRIDINIC_1,
          GRAPHITIC.

        Warnings
        --------
        Note that three-dimensional position adjustment is currently not implemented in CONAN. Therefore, the generated
        doped structure should be used as a preliminary model and is recommended for further refinement using DFT or
        other computational methods. Future versions may include 3D position optimization.
        """
        # Delegate the doping process to the DopingHandler
        self.doping_handler.add_nitrogen_doping(total_percentage, percentages)

        # Issue a user warning about the lack of 3D position adjustment
        warnings.warn(
            "3D position adjustment is not currently supported in CONAN. "
            "The generated doped structure should be treated with care and may be used as a basis for further DFT or "
            "other computational calculations."
            "Future versions may include 3D position optimization.",
            UserWarning,
        )


class Pore(Structure3D):
    """
    Represents a Pore structure consisting of two graphene sheets connected by a CNT.
    """

    def __init__(
        self, bond_length: float, sheet_size: Tuple[int, int], tube_length: float, tube_size: int, conformation: str
    ):
        """
        Initialize the Pore with two graphene sheets and a CNT in between.

        Parameters
        ----------
        bond_length : float
            The bond length between carbon atoms.
        sheet_size : Tuple[int, int]
            The size of the graphene sheets (x, y dimensions).
        tube_length : float
            The length of the CNT.
        tube_size : int
            The size of the CNT (number of hexagonal units around the circumference).
        conformation : str
            The conformation of the CNT ('armchair' or 'zigzag').
        """
        super().__init__()

        # Initialize parameters
        self.bond_length = bond_length
        self.sheet_size = sheet_size
        self.tube_length = tube_length
        self.tube_size = tube_size
        self.conformation = conformation.lower()

        # Create the graphene sheets and CNT
        self.graphene1 = GrapheneSheet(bond_length, sheet_size)
        self.graphene2 = GrapheneSheet(bond_length, sheet_size)
        self.cnt = CNT(bond_length, tube_length, tube_size, conformation)

        # Build the structure
        self.build_structure()

    def build_structure(self):
        """
        Build the Pore structure by connecting the two graphene sheets with the CNT.
        """
        # Calculate the x and y shift to center the CNT in the middle of the first graphene sheet
        x_shift = self.graphene1.actual_sheet_width / 2
        y_shift = self.graphene1.actual_sheet_height / 2

        # Position the CNT exactly in the center of the first graphene sheet in the x and y directions
        self.cnt.translate(x_shift=x_shift, y_shift=y_shift)

        # Shift the second graphene sheet along the z-axis by the length of the CNT
        self.graphene2.translate(z_shift=self.cnt.actual_length)

        # Create holes in the graphene sheets
        center = (x_shift, y_shift)
        radius = self.cnt.actual_tube_diameter / 2 + self.bond_length
        self.graphene1.create_hole(center, radius)
        self.graphene2.create_hole(center, radius)

        # Merge the three structures (graphene1, CNT, graphene2)
        self._merge_structures()

    def _merge_structures(self):
        """
        Merge the two graphene sheets and the CNT into a single structure.
        """
        # self.graph = nx.compose_all([self.graphene1.graph, self.cnt.graph, self.graphene2.graph])
        self.graph = nx.disjoint_union_all([self.graphene1.graph, self.cnt.graph, self.graphene2.graph])
        # self._connect_graphene_to_cnt()

    def add_nitrogen_doping(self, total_percentage: float = 10):
        """
        Add nitrogen doping to the Pore structure.

        Parameters
        ----------
        total_percentage : float
            Percentage of carbon atoms to replace with nitrogen.
        """
        self.graphene1.add_nitrogen_doping(total_percentage)
        self.graphene2.add_nitrogen_doping(total_percentage)
        self.cnt.add_nitrogen_doping(total_percentage)


def main():
    # Set seed for reproducibility
    # random.seed(42)
    # random.seed(3)
    random.seed(1)

    ####################################################################################################################
    # # CREATE A GRAPHENE SHEET
    # sheet_size = (10, 10)
    #
    # graphene = GrapheneSheet(bond_distance=1.42, sheet_size=sheet_size)
    # graphene.plot_structure(with_labels=True, visualize_periodic_bonds=False)
    # write_xyz(graphene.graph, "graphene_sheet.xyz")

    ####################################################################################################################
    # # CREATE A GRAPHENE SHEET AND LABEL THE ATOMS
    # sheet_size = (10, 10)
    #
    # graphene = GrapheneSheet(bond_distance=1.42, sheet_size=sheet_size)
    # graphene.plot_structure(with_labels=True, visualize_periodic_bonds=False)
    #
    # # Label atoms before writing to XYZ file
    # labeler = AtomLabeler(graphene.graph, graphene.doping_handler.doping_structures)
    # labeler.label_atoms()
    #
    # write_xyz(graphene.graph, "graphene_sheet.xyz")

    ####################################################################################################################
    # # CREATE A GRAPHENE SHEET, DOPE IT AND ADJUST POSITIONS VIA ADD_NITROGEN_DOPING METHOD
    # sheet_size = (20, 20)
    #
    # graphene = GrapheneSheet(bond_distance=1.42, sheet_size=sheet_size)
    # graphene.add_nitrogen_doping(total_percentage=10, adjust_positions=True)
    # # graphene.add_nitrogen_doping(percentages={NitrogenSpecies.PYRIDINIC_4: 1})
    # graphene.plot_structure(with_labels=True, visualize_periodic_bonds=False)
    #
    # write_xyz(graphene.graph, "graphene_sheet_doped.xyz")

    ####################################################################################################################
    # # CREATE A GRAPHENE SHEET, DOPE IT AND ADJUST POSITIONS
    # sheet_size = (20, 20)
    #
    # # Create a graphene sheet
    # graphene = GrapheneSheet(bond_distance=1.42, sheet_size=sheet_size)
    #
    # # Add nitrogen doping without adjusting positions
    # graphene.add_nitrogen_doping(total_percentage=10, adjust_positions=False)
    # # graphene.add_nitrogen_doping(percentages={NitrogenSpecies.PYRIDINIC_4: 1})
    #
    # # Adjust positions separately
    # graphene.adjust_atom_positions()
    # # Positions are now adjusted
    #
    # # Attempt to adjust positions again
    # graphene.adjust_atom_positions()
    # # Warning: Positions have already been adjusted
    #
    # # Plot structure
    # graphene.plot_structure(with_labels=True, visualize_periodic_bonds=False)
    #
    # write_xyz(graphene.graph, "graphene_sheet_doped.xyz")

    ####################################################################################################################

    # # CREATE A GRAPHENE SHEET, DOPE IT AND LABEL THE ATOMS
    # sheet_size = (20, 20)
    #
    # graphene = GrapheneSheet(bond_distance=1.42, sheet_size=sheet_size)
    # graphene.add_nitrogen_doping(total_percentage=10, adjust_positions=False)
    # graphene.plot_structure(with_labels=True, visualize_periodic_bonds=False)
    #
    # # Label atoms before writing to XYZ file
    # labeler = AtomLabeler(graphene.graph, graphene.doping_handler.doping_structures)
    # labeler.label_atoms()
    #
    # write_xyz(graphene.graph, "graphene_sheet_doped.xyz")
    # CREATE A GRAPHENE SHEET, DOPE IT AND LABEL THE ATOMS
    # sheet_size = (20, 20)

    # graphene = GrapheneSheet(bond_distance=1.42, sheet_size=sheet_size)
    # graphene.add_nitrogen_doping(total_percentage=10, adjust_positions=False)
    # graphene.plot_structure(with_labels=True, visualize_periodic_bonds=False)

    # Label atoms before writing to XYZ file
    # labeler = AtomLabeler(graphene.graph, graphene.doping_structures)
    # labeler.label_atoms()

    # write_xyz(graphene.graph, "graphene_sheet_doped.xyz")

    ####################################################################################################################
    # # VERSION 1: CREATE A GRAPHENE SHEET, DOPE AND STACK IT
    # import time
    # sheet_size = (20, 20)
    #
    # # Create a graphene sheet
    # graphene = GrapheneSheet(bond_distance=1.42, sheet_size=sheet_size)
    #
    # # Add nitrogen doping to the graphene sheet
    # start_time = time.time()  # Time the nitrogen doping process
    # graphene.add_nitrogen_doping(total_percentage=15, adjust_positions=True)
    # end_time = time.time()
    #
    # # Calculate the elapsed time
    # elapsed_time = end_time - start_time
    # print(f"Time taken for nitrogen doping for a sheet of size {sheet_size}: {elapsed_time:.2f} seconds")
    #
    # # Plot the graphene sheet with nitrogen doping
    # graphene.plot_structure(with_labels=True, visualize_periodic_bonds=False)
    #
    # # Stack the graphene sheet
    # stacked_graphene = graphene.stack(interlayer_spacing=3.35, number_of_layers=5)
    #
    # # Plot the stacked structure
    # stacked_graphene.plot_structure(with_labels=True, visualize_periodic_bonds=False)
    #
    # # Save the structure to a .xyz file
    # write_xyz(stacked_graphene.graph, "ABA_stacking.xyz")

    ####################################################################################################################
    # # VERSION 2: DIRECTLY USE THE STACKED GRAPHENE SHEET AND ADJUST POSITIONS VIA ADD_NITROGEN_DOPING METHOD
    #
    # # Create a graphene sheet
    # graphene_sheet = GrapheneSheet(bond_distance=1.42, sheet_size=(20, 20))
    #
    # # Create stacked graphene using the graphene sheet
    # stacked_graphene = StackedGraphene(graphene_sheet, interlayer_spacing=3.34, number_of_layers=5,
    # stacking_type="ABA")
    #
    # # Add nitrogen doping to the specified graphene sheets
    # stacked_graphene.add_nitrogen_doping(total_percentage=15, adjust_positions=True, layers=[0, 2, 4])
    #
    # # Plot the stacked structure
    # stacked_graphene.plot_structure(with_labels=True, visualize_periodic_bonds=False)
    #
    # write_xyz(stacked_graphene.graph, "ABA_stacking.xyz")

    ####################################################################################################################
    # # VERSION 2: DIRECTLY USE THE STACKED GRAPHENE SHEET AND ADJUST POSITIONS OF SPECIFIC LAYERS
    #
    # # Create a base graphene sheet
    # base_graphene = GrapheneSheet(bond_distance=1.42, sheet_size=(20, 20))
    #
    # # Create a stacked graphene structure
    # stacked_graphene = StackedGraphene(base_graphene, number_of_layers=3)
    #
    # # Add nitrogen doping to layers 0 and 1 without adjusting positions
    # stacked_graphene.add_nitrogen_doping(total_percentage=10, adjust_positions=False, layers=[0, 1])
    # # No positions adjusted
    #
    # # Adjust positions for layers 0 and 1
    # stacked_graphene.adjust_atom_positions(layers=[0, 1])
    # # Positions are now adjusted for layers 0 and 1
    #
    # # Attempt to adjust positions again
    # stacked_graphene.adjust_atom_positions(layers=[0, 1])
    # # Warnings: Positions have already been adjusted in layers 0 and 1

    ####################################################################################################################
    # # Example: Only dope the first and last layer (both will have the same doping percentage but different ordering)
    # import time
    #
    # sheet_size = (20, 20)
    #
    # # Create a graphene sheet
    # graphene = GrapheneSheet(bond_distance=1.42, sheet_size=sheet_size)
    #
    # # Stack the graphene sheet
    # stacked_graphene = graphene.stack(interlayer_spacing=3.34, number_of_layers=5, stacking_type="ABC")
    #
    # # Add individual nitrogen doping only to the first and last layer
    # start_time = time.time()  # Time the nitrogen doping process
    # stacked_graphene.add_nitrogen_doping_to_layer(layer_index=0, total_percentage=15, adjust_positions=True)
    # stacked_graphene.add_nitrogen_doping_to_layer(layer_index=4, total_percentage=15, adjust_positions=True)
    # end_time = time.time()
    #
    # # Calculate the elapsed time
    # elapsed_time = end_time - start_time
    # print(f"Time taken for nitrogen doping for a sheet of size {sheet_size}: {elapsed_time:.2f} seconds")
    #
    # # Plot the stacked structure
    # stacked_graphene.plot_structure(with_labels=True, visualize_periodic_bonds=False)
    #
    # # Save the structure to a .xyz file
    # write_xyz(stacked_graphene.graph, "ABC_stacking.xyz")

    ####################################################################################################################
<<<<<<< HEAD
    # CREATE A CNT STRUCTURE

    # cnt = CNT(bond_length=1.42, tube_length=10.0, tube_size=8, conformation="zigzag", periodic=False)
    cnt = CNT(bond_length=1.42, tube_length=10.0, tube_diameter=6, conformation="zigzag", periodic=False)
=======

    # # CREATE A CNT STRUCTURE
    #
    # cnt = CNT(bond_length=1.42, tube_length=10.0, tube_size=8, conformation="armchair", periodic=False)
>>>>>>> 92d4a872
    # cnt.add_nitrogen_doping(total_percentage=10)
    cnt.plot_structure(with_labels=True, visualize_periodic_bonds=False)

    # Save the CNT structure to a file
    write_xyz(cnt.graph, "CNT_structure_zigzag_doped.xyz")

    ####################################################################################################################
    # # CREATE A PORE STRUCTURE
    # # Define parameters for the graphene sheets and CNT
    # bond_length = 1.42  # Bond length for carbon atoms
    # sheet_size = (20, 20)  # Size of the graphene sheets
    # tube_length = 10.0  # Length of the CNT
    # tube_size = 8  # Number of hexagonal units around the CNT circumference
    # conformation = "zigzag"  # Conformation of the CNT (can be "zigzag" or "armchair")
    #
    # # Create a Pore structure
    # pore = Pore(
    #     bond_length=bond_length,
    #     sheet_size=sheet_size,
    #     tube_length=tube_length,
    #     tube_size=tube_size,
    #     conformation=conformation,
    # )
    #
    # # Add optional nitrogen doping (if needed)
    # # pore.add_nitrogen_doping(total_percentage=10)
    #
    # # Visualize the structure with labels (without showing periodic bonds)
    # pore.plot_structure(with_labels=True, visualize_periodic_bonds=False)
    #
    # # Save the Pore structure to a file
    # write_xyz(pore.graph, "Pore_structure.xyz")
    # # Example: Only dope the first and last layer (both will have the same doping percentage but different ordering)
    # sheet_size = (20, 20)
    #
    # # Create a graphene sheet
    # graphene = GrapheneSheet(bond_distance=1.42, sheet_size=sheet_size)
    #
    # # Stack the graphene sheet
    # stacked_graphene = graphene.stack(interlayer_spacing=3.34, number_of_layers=5, stacking_type="ABC")
    #
    # # Add individual nitrogen doping only to the first and last layer
    # start_time = time.time()  # Time the nitrogen doping process
    # # stacked_graphene.add_nitrogen_doping_to_layer(layer_index=0, total_percentage=15, adjust_positions=False)
    # # stacked_graphene.add_nitrogen_doping_to_layer(layer_index=2, total_percentage=15, adjust_positions=False)
    # end_time = time.time()
    #
    # # Calculate the elapsed time
    # elapsed_time = end_time - start_time
    # print(f"Time taken for nitrogen doping for a sheet of size {sheet_size}: {elapsed_time:.2f} seconds")
    #
    # # Plot the stacked structure
    # stacked_graphene.plot_structure(with_labels=True, visualize_periodic_bonds=False)
    #
    # # Save the structure to a .xyz file
    # write_xyz(stacked_graphene.graph, "ABC_stacking.xyz")



if __name__ == "__main__":
    main()<|MERGE_RESOLUTION|>--- conflicted
+++ resolved
@@ -3352,7 +3352,7 @@
     # Set seed for reproducibility
     # random.seed(42)
     # random.seed(3)
-    random.seed(1)
+    random.seed(0)
 
     ####################################################################################################################
     # # CREATE A GRAPHENE SHEET
@@ -3411,7 +3411,6 @@
     # write_xyz(graphene.graph, "graphene_sheet_doped.xyz")
 
     ####################################################################################################################
-
     # # CREATE A GRAPHENE SHEET, DOPE IT AND LABEL THE ATOMS
     # sheet_size = (20, 20)
     #
@@ -3423,18 +3422,6 @@
     # labeler = AtomLabeler(graphene.graph, graphene.doping_handler.doping_structures)
     # labeler.label_atoms()
     #
-    # write_xyz(graphene.graph, "graphene_sheet_doped.xyz")
-    # CREATE A GRAPHENE SHEET, DOPE IT AND LABEL THE ATOMS
-    # sheet_size = (20, 20)
-
-    # graphene = GrapheneSheet(bond_distance=1.42, sheet_size=sheet_size)
-    # graphene.add_nitrogen_doping(total_percentage=10, adjust_positions=False)
-    # graphene.plot_structure(with_labels=True, visualize_periodic_bonds=False)
-
-    # Label atoms before writing to XYZ file
-    # labeler = AtomLabeler(graphene.graph, graphene.doping_structures)
-    # labeler.label_atoms()
-
     # write_xyz(graphene.graph, "graphene_sheet_doped.xyz")
 
     ####################################################################################################################
@@ -3534,17 +3521,10 @@
     # write_xyz(stacked_graphene.graph, "ABC_stacking.xyz")
 
     ####################################################################################################################
-<<<<<<< HEAD
     # CREATE A CNT STRUCTURE
 
     # cnt = CNT(bond_length=1.42, tube_length=10.0, tube_size=8, conformation="zigzag", periodic=False)
     cnt = CNT(bond_length=1.42, tube_length=10.0, tube_diameter=6, conformation="zigzag", periodic=False)
-=======
-
-    # # CREATE A CNT STRUCTURE
-    #
-    # cnt = CNT(bond_length=1.42, tube_length=10.0, tube_size=8, conformation="armchair", periodic=False)
->>>>>>> 92d4a872
     # cnt.add_nitrogen_doping(total_percentage=10)
     cnt.plot_structure(with_labels=True, visualize_periodic_bonds=False)
 
@@ -3577,31 +3557,6 @@
     #
     # # Save the Pore structure to a file
     # write_xyz(pore.graph, "Pore_structure.xyz")
-    # # Example: Only dope the first and last layer (both will have the same doping percentage but different ordering)
-    # sheet_size = (20, 20)
-    #
-    # # Create a graphene sheet
-    # graphene = GrapheneSheet(bond_distance=1.42, sheet_size=sheet_size)
-    #
-    # # Stack the graphene sheet
-    # stacked_graphene = graphene.stack(interlayer_spacing=3.34, number_of_layers=5, stacking_type="ABC")
-    #
-    # # Add individual nitrogen doping only to the first and last layer
-    # start_time = time.time()  # Time the nitrogen doping process
-    # # stacked_graphene.add_nitrogen_doping_to_layer(layer_index=0, total_percentage=15, adjust_positions=False)
-    # # stacked_graphene.add_nitrogen_doping_to_layer(layer_index=2, total_percentage=15, adjust_positions=False)
-    # end_time = time.time()
-    #
-    # # Calculate the elapsed time
-    # elapsed_time = end_time - start_time
-    # print(f"Time taken for nitrogen doping for a sheet of size {sheet_size}: {elapsed_time:.2f} seconds")
-    #
-    # # Plot the stacked structure
-    # stacked_graphene.plot_structure(with_labels=True, visualize_periodic_bonds=False)
-    #
-    # # Save the structure to a .xyz file
-    # write_xyz(stacked_graphene.graph, "ABC_stacking.xyz")
-
 
 
 if __name__ == "__main__":
